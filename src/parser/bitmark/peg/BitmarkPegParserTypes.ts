--- conflicted
+++ resolved
@@ -46,12 +46,8 @@
   Servings,
   RatingLevelStartEnd,
   CaptionDefinitionList,
-<<<<<<< HEAD
   DescriptionListItem,
   Footer,
-=======
-  DefinitionListItem,
->>>>>>> fb91f7be
 } from '../../../model/ast/Nodes';
 
 const CARD_DIVIDER_V2 = '====';
