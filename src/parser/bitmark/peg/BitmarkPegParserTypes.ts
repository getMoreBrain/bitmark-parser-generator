/**
 * BitmarPegParserTypes.ts
 * RA Sewell
 *
 * (c) 2023 Get More Brain AG
 * All rights reserved.
 *
 */

import { EnumType, superenum } from '@ncoderz/superenum';

import { BreakscapedString } from '../../../model/ast/BreakscapedString';
import { TagsConfig } from '../../../model/config/TagsConfig';
import { BitType } from '../../../model/enum/BitType';
import { ResourceTagType } from '../../../model/enum/ResourceTag';
import { Tag } from '../../../model/enum/Tag';
import { TextFormatType } from '../../../model/enum/TextFormat';
import { ParserData } from '../../../model/parser/ParserData';
import { ParserError } from '../../../model/parser/ParserError';
import { ParserInfo } from '../../../model/parser/ParserInfo';

import { PeggyGrammarLocation } from './PeggyGrammarLocation';

import {
  Body,
  Statement,
  Response,
  Quiz,
  Heading,
  Pair,
  Matrix,
  Choice,
  Question,
  Resource,
  FooterText,
  BotResponse,
  Partner,
  ExtraProperties,
  ImageResource,
  Comment,
  MarkConfig,
  Flashcard,
  ImageSource,
} from '../../../model/ast/Nodes';

const CARD_DIVIDER_V2 = '====';
const CARD_SIDE_DIVIDER_V2 = '--';
const CARD_VARIANT_DIVIDER_V2 = '++';

const CARD_DIVIDER_V1 = '===';
const CARD_SIDE_DIVIDER_V1 = '==';
const CARD_VARIANT_DIVIDER_V1 = '--';

export interface ParseOptions {
  startRule?: string;
  grammarSource?: PeggyGrammarLocation | unknown;
  // eslint-disable-next-line @typescript-eslint/no-explicit-any
  tracer?: any;
  // eslint-disable-next-line @typescript-eslint/no-explicit-any
  [key: string]: any;
}
// eslint-disable-next-line @typescript-eslint/no-explicit-any
export type ParseFunction = (input: string, options?: ParseOptions) => any;

export interface ParserHelperOptions {
  parse: ParseFunction;
  parserText: () => ParserError['text'];
  parserLocation: () => ParserError['location'];
}

export interface SubParserResult<T> {
  value?: T;
  errors?: ParserError[];
}

export interface BitHeader {
  bitType: BitType;
  textFormat: TextFormatType;
  resourceType?: ResourceTagType;
}

export interface TrueFalseValue {
  text: BreakscapedString;
  isCorrect: boolean;
  isDefaultExample: boolean;
  example?: BreakscapedString;
}

export interface CardData {
  cardIndex: number;
  cardSideIndex: number;
  cardVariantIndex: number;
  value: string;
}

export interface BitContentProcessorResult {
  cardSet?: ParsedCardSet;
  cardBody?: BreakscapedString;
  body?: Body;
  footer?: FooterText;
  imageSource?: ImageSource;
  partner?: Partner;
  trueFalse?: TrueFalseValue[];
  isDefaultExample?: boolean;
  example?: BreakscapedString;
  isCorrect?: boolean;
  markConfig?: MarkConfig[];
  solutions?: BreakscapedString[];
  statement?: Statement;
  statements?: Statement[];
  choices?: Choice[];
  responses?: Response[];
  solution?: BreakscapedString;
  mark?: BreakscapedString[];
  title?: BreakscapedString[];
  subtitle?: BreakscapedString;
  resources?: Resource[];
<<<<<<< HEAD
  item?: BreakscapedString;
  lead?: BreakscapedString;
  instruction?: BreakscapedString;
  hint?: BreakscapedString;
  anchor?: BreakscapedString;
  book?: BreakscapedString;
  reference?: BreakscapedString;
  referenceEnd?: BreakscapedString;
  sampleSolution?: BreakscapedString;
  isShortAnswer?: boolean;
=======
  item?: string;
  lead?: string;
  instruction?: string;
  hint?: string;
  anchor?: string;
  book?: string;
  reference?: string;
  referenceEnd?: string;
  sampleSolution?: string;
>>>>>>> 4b9d0427
  isCaseSensitive?: boolean;
  reaction?: BreakscapedString;
  license?: BreakscapedString;
  copyright?: BreakscapedString;
  showInIndex?: boolean;
  caption?: BreakscapedString;
  src1x?: BreakscapedString;
  src2x?: BreakscapedString;
  src3x?: BreakscapedString;
  src4x?: BreakscapedString;
  width?: number;
  height?: number;
  alt?: BreakscapedString;
  // duration?: BreakscapedString | BreakscapedString[]; // number? - there is a collision between duration at bit level, and duration in resource.
  mute?: boolean;
  autoplay?: boolean;
  allowSubtitles?: boolean;
  showSubtitles?: boolean;
  posterImage?: ImageResource;
  siteName?: BreakscapedString;
  imageSourceUrl?: BreakscapedString;
  mockupId?: BreakscapedString;
  size?: number;
  format?: BreakscapedString;

  extraProperties?: ExtraProperties;
  comments?: Comment[];
}

export interface BitSpecificTitles {
  title?: BreakscapedString;
  subtitle?: BreakscapedString;
  level?: number;
}

export interface StatementsOrChoicesOrResponses {
  statements?: Statement[];
  choices?: Choice[];
  responses?: Response[];
}

export interface BitSpecificCards {
  sampleSolution?: BreakscapedString;
  elements?: BreakscapedString[];
  flashcards?: Flashcard[];
  statements?: Statement[];
  responses?: Response[];
  quizzes?: Quiz[];
  heading?: Heading;
  pairs?: Pair[];
  matrix?: Matrix[];
  choices?: Choice[];
  questions?: Question[];
  botResponses?: BotResponse[];
  comments?: Comment[];
}

export type BitContent = TypeValue | TypeKeyValue;

export interface TypeValue<T = unknown> extends ParserData {
  type: string;
  value?: T;
  chain?: BitContent[];
}

export interface TypeKeyValue<T = unknown> extends ParserData {
  type: string;
  key: string;
  value?: T;
  chain?: BitContent[];
}

const TypeKey = superenum({
  // Bit header
  TextFormat: 'TextFormat',
  ResourceType: 'ResourceType',

  // Tags (NOTE: ALL TAGS MUST USE THEIR CORRECT BITMARK REPRESENTATION HERE so they work with the rest of the code)
  Title: Tag.title,
  Anchor: Tag.anchor,
  Reference: Tag.reference,
  ItemLead: Tag.itemLead,
  Instruction: Tag.instruction,
  Hint: Tag.hint,
  True: Tag.true,
  False: Tag.false,
  Gap: Tag.gap,
  Mark: Tag.mark,
  SampleSolution: Tag.sampleSolution,
  Comment: Tag.comment,

  // Generic Tags (converted to specific tags by the BitTagValidator)
  Property: 'Property',
  Resource: 'Resource',
  TagChain: 'TagChain',

  // Text
  BodyChar: 'BodyChar',
  BodyText: 'BodyText',

  // Card Set
  CardSet: 'CardSet',
  Card: 'Card',
  CardChar: 'CardChar',
  CardText: 'CardText',

  // Chains
  GapChain: 'GapChain',
  TrueFalseChain: 'TrueFalseChain',
});

export type TypeKeyType = EnumType<typeof TypeKey>;

const BitContentLevel = superenum({
  Bit: 'Bit',
  Card: 'Card',
  Chain: 'Chain',
});

export type BitContentLevelType = EnumType<typeof BitContentLevel>;

// Card Set

export interface UnparsedCardSet {
  cards: UnparsedCard[];
}

export interface UnparsedCard {
  sides: UnparsedCardSide[];
}

export interface UnparsedCardSide {
  variants: UnparsedCardContent[];
}

interface UnparsedCardContent extends ParserData {
  value: string;
}

export interface ParsedCardSet {
  cards: ParsedCard[];
}

export interface ParsedCard {
  sides: ParsedCardSide[];
}

export interface ParsedCardSide {
  variants: ParsedCardContent[];
}

interface ParsedCardContent extends ParserData {
  content: BitContent[];
}

export interface ProcessedCardSet {
  cards: ProcessedCard[];
  comments: Comment[];
}

export interface ProcessedCard {
  no: number;
  sides: ProcessedCardSide[];
}

export interface ProcessedCardSide {
  no: number;
  variants: ProcessedCardVariant[];
}

export interface ProcessedCardVariant extends ParserData {
  no: number;
  data: BitContentProcessorResult;
}

// Context

export interface BitmarkPegParserContext {
  DEBUG_BIT_RAW: boolean;
  DEBUG_BIT_CONTENT_RAW: boolean;
  DEBUG_BIT_CONTENT: boolean;
  DEBUG_BIT_TAGS: boolean;
  DEBUG_BODY: boolean;
  DEBUG_FOOTER: boolean;
  DEBUG_CHAIN_CONTENT: boolean;
  DEBUG_CHAIN_TAGS: boolean;
  DEBUG_CARD_SET_CONTENT: boolean;
  DEBUG_CARD_SET: boolean;
  DEBUG_CARD_TAGS: boolean;

  parser: ParserInfo;

  parse: ParseFunction;
  bitContentProcessor(
    bitType: BitType,
    bitLevel: BitContentLevelType,
    tagsConfig: TagsConfig | undefined,
    data: BitContent[] | undefined,
  ): BitContentProcessorResult;
  splitBitContent(bitContent: BitContent[], types: TypeKeyType[]): BitContent[][];
  addWarning(message: string, parserData?: ParserData, parserDataOriginal?: ParserData): void;
  addError(message: string, parserData?: ParserData, parserDataOriginal?: ParserData): void;
  debugPrint(header: string, data: unknown): void;

  // Parser global parse state
  state: {
    //
  };
}

export {
  TypeKey,
  BitContentLevel,
  CARD_DIVIDER_V2,
  CARD_SIDE_DIVIDER_V2,
  CARD_VARIANT_DIVIDER_V2,
  CARD_DIVIDER_V1,
  CARD_SIDE_DIVIDER_V1,
  CARD_VARIANT_DIVIDER_V1,
};<|MERGE_RESOLUTION|>--- conflicted
+++ resolved
@@ -115,7 +115,6 @@
   title?: BreakscapedString[];
   subtitle?: BreakscapedString;
   resources?: Resource[];
-<<<<<<< HEAD
   item?: BreakscapedString;
   lead?: BreakscapedString;
   instruction?: BreakscapedString;
@@ -125,18 +124,6 @@
   reference?: BreakscapedString;
   referenceEnd?: BreakscapedString;
   sampleSolution?: BreakscapedString;
-  isShortAnswer?: boolean;
-=======
-  item?: string;
-  lead?: string;
-  instruction?: string;
-  hint?: string;
-  anchor?: string;
-  book?: string;
-  reference?: string;
-  referenceEnd?: string;
-  sampleSolution?: string;
->>>>>>> 4b9d0427
   isCaseSensitive?: boolean;
   reaction?: BreakscapedString;
   license?: BreakscapedString;
