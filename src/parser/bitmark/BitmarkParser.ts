import { parse } from 'bitmark-grammar';

import { BitmarkAst } from '../../model/ast/Nodes';
<<<<<<< HEAD
=======
import { BitmarkParserType, BitmarkParserTypeType } from '../../model/enum/BitmarkParserType';
>>>>>>> 924ff062
import { BitWrapperJson } from '../../model/json/BitWrapperJson';
import { JsonParser } from '../json/JsonParser';

import { parse as bitmarkParse } from './BitmarkPegParser';

export interface BitmarkParserOptions {
  parserType?: BitmarkParserTypeType;
}

class BitmarkParser {
  protected jsonParser = new JsonParser();

  /**
   * Convert Bitmark markup to AST.
   *
   * The Bitmark markup should be a string.
   *
   * @param json - bitmark JSON as a string or a plain JS object
   * @returns bitmark AST
   */
  toAst(bitmark: string, options?: BitmarkParserOptions): BitmarkAst {
    const opts = Object.assign({}, options);

    if (opts.parserType === BitmarkParserType.antlr) {
      return this.jsonParser.toAst(this.parse(bitmark as string));
    }

    return bitmarkParse(bitmark);
  }

  parse(pathOrMarkup: string): BitWrapperJson[] {
    const jsonStr = parse(pathOrMarkup);
    const json = JSON.parse(jsonStr) as BitWrapperJson[];

<<<<<<< HEAD
=======
    // for (const bitWrapper of json) {
    //   const pegFormat =
    //     TextFormat.keyFromValue(bitWrapper.bit.format) ?? TextFormat.keyFromValue(TextFormat.bitmarkMinusMinus);
    //   const content = pegParse(bitWrapper.bitmark ?? '', {
    //     startRule: pegFormat,
    //   });

    //   (bitWrapper.bit as any).content = content;
    // }

>>>>>>> 924ff062
    return json;
  }
}

export { BitmarkParser };<|MERGE_RESOLUTION|>--- conflicted
+++ resolved
@@ -1,10 +1,7 @@
 import { parse } from 'bitmark-grammar';
 
 import { BitmarkAst } from '../../model/ast/Nodes';
-<<<<<<< HEAD
-=======
 import { BitmarkParserType, BitmarkParserTypeType } from '../../model/enum/BitmarkParserType';
->>>>>>> 924ff062
 import { BitWrapperJson } from '../../model/json/BitWrapperJson';
 import { JsonParser } from '../json/JsonParser';
 
@@ -39,8 +36,6 @@
     const jsonStr = parse(pathOrMarkup);
     const json = JSON.parse(jsonStr) as BitWrapperJson[];
 
-<<<<<<< HEAD
-=======
     // for (const bitWrapper of json) {
     //   const pegFormat =
     //     TextFormat.keyFromValue(bitWrapper.bit.format) ?? TextFormat.keyFromValue(TextFormat.bitmarkMinusMinus);
@@ -51,7 +46,6 @@
     //   (bitWrapper.bit as any).content = content;
     // }
 
->>>>>>> 924ff062
     return json;
   }
 }
