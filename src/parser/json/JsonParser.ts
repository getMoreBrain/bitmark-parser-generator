import { Builder } from '../../ast/Builder';
import { ResourceBuilder } from '../../ast/ResourceBuilder';
import { Breakscape } from '../../breakscaping/Breakscape';
import { Config } from '../../config/Config';
import { TextGenerator } from '../../generator/text/TextGenerator';
import { BreakscapedString } from '../../model/ast/BreakscapedString';
import { JsonText, TextAst } from '../../model/ast/TextNodes';
import { BitType, BitTypeType } from '../../model/enum/BitType';
import { BodyBitType } from '../../model/enum/BodyBitType';
import { ResourceTag, ResourceTagType } from '../../model/enum/ResourceTag';
import { TextFormat, TextFormatType } from '../../model/enum/TextFormat';
import { BitWrapperJson } from '../../model/json/BitWrapperJson';
import { StringUtils } from '../../utils/StringUtils';
import { TextParser } from '../text/TextParser';

import {
  AudioResource,
  Bit,
  BitmarkAst,
  Body,
  BodyBit,
  BodyPart,
  BodyText,
  BotResponse,
  CardBit,
  Choice,
  Ingredient,
  Flashcard,
  FooterText,
  Gap,
  Heading,
  Highlight,
  HighlightText,
  ImageResource,
  ImageSource,
  Mark,
  MarkConfig,
  Matrix,
  MatrixCell,
  Pair,
  Person,
  Question,
  Quiz,
  Resource,
  Response,
  Select,
  SelectOption,
  Statement,
  TechnicalTerm,
  Table,
} from '../../model/ast/Nodes';
import {
  BitJson,
  ChoiceJson,
  HeadingJson,
  MatrixJson,
  MatrixCellJson,
  PairJson,
  QuestionJson,
  FlashcardJson,
  QuizJson,
  ResponseJson,
  StatementJson,
  PersonJson,
  BotResponseJson,
  ExampleJson,
  MarkConfigJson,
  ImageSourceJson,
  ListItemJson,
  IngredientJson,
  TechnicalTermJson,
  TableJson,
} from '../../model/json/BitJson';
import {
  SelectOptionJson,
  HighlightTextJson,
  BodyBitsJson,
  BodyBitJson,
  GapJson,
  SelectJson,
  HighlightJson,
  MarkJson,
} from '../../model/json/BodyBitJson';
import {
  ResourceJson,
  ResourceDataJson,
  StillImageFilmResourceJson,
  ImageResponsiveResourceJson,
  ImageResourceWrapperJson,
} from '../../model/json/ResourceJson';

interface ReferenceAndReferenceProperty {
  reference?: string;
  referenceProperty?: string | string[];
}

interface ItemLeadHintInstruction {
  item?: BreakscapedString;
  lead?: BreakscapedString;
  pageNumber?: BreakscapedString;
  marginNumber?: BreakscapedString;
  hint?: BreakscapedString;
  instruction?: BreakscapedString;
}

interface Example {
  example: BreakscapedString | boolean;
}

const builder = new Builder();
const resourceBuilder = new ResourceBuilder();

/**
 * A parser for parsing bitmark JSON to bitmark AST
 */
class JsonParser {
  private textGenerator: TextGenerator;
  private textParser: TextParser;

  constructor() {
    this.textGenerator = new TextGenerator();
    this.textParser = new TextParser();
  }

  /**
   * Convert JSON to AST.
   *
   * The JSON can be a bit or a bitwrapper and can be a string or a plain JS object
   *
   * @param json - bitmark JSON as a string or a plain JS object
   * @returns bitmark AST
   */
  toAst(json: unknown): BitmarkAst {
    const bitWrappers = this.preprocessJson(json);
    const bitsNodes: Bit[] | undefined = [];

    for (const bitWrapper of bitWrappers) {
      const { bit, parser } = bitWrapper;

      // Transform to AST
      const bitsNode = this.bitToAst(bit, parser?.internalComments);
      if (bitsNode) {
        bitsNodes.push(bitsNode);
      }
    }

    const bits = bitsNodes.length > 0 ? { bits: bitsNodes } : {};

    const ast = builder.bitmark(bits);

    return ast;
  }

  /**
   * Preprocess bitmark JSON into a standard format (BitWrapperJson[] object) from either a bit or a bitwrapper
   * as a string or a plain JS object
   *
   * @param json - bitmark JSON as a string or a plain JS object
   * @returns bitmark JSON in a standard format (BitWrapperJson[] object)
   */
  preprocessJson(json: string | unknown): BitWrapperJson[] {
    const bitWrappers: BitWrapperJson[] = [];

    if (StringUtils.isString(json)) {
      const str = json as string;
      try {
        json = JSON.parse(str);
      } catch (e) {
        // Failed to parse JSON, return empty array
        return [];
      }
    }

    // Helper function to push an item that is either a BitWrapper or a Bit to the BitWrapper array as a BitWrapper
    const pushItemAsBitWrapper = (item: unknown): void => {
      if (this.isBitWrapper(item)) {
        const w = item as BitWrapperJson;
        bitWrappers.push(w);
      } else if (this.isBit(item)) {
        const b = item as BitJson;
        bitWrappers.push(this.bitToBitWrapper(b));
      }
    };

    // See if we have an array of bits, or a single bit, or any other known format, and convert that into
    // an array of bits
    if (Array.isArray(json)) {
      for (const item of json) {
        pushItemAsBitWrapper(item);
      }
    } else {
      pushItemAsBitWrapper(json);
    }

    return bitWrappers;
  }

  /**
   * Check if a plain JS object is valid BitWrapper JSON
   *
   * @param bitWrapper - a plain JS object that might be BitWrapper JSON
   * @returns true if BitWrapper JSON, otherwise false
   */
  isBitWrapper(bitWrapper: unknown): boolean {
    if (Object.prototype.hasOwnProperty.call(bitWrapper, 'bit')) {
      const w = bitWrapper as BitWrapperJson;
      return this.isBit(w.bit);
    }
    return false;
  }

  /**
   * Check if a plain JS object is valid Bit JSON
   *
   * @param bitWrapper - a plain JS object that might be Bit JSON
   * @returns true if Bit JSON, otherwise false
   */
  isBit(bit: unknown): boolean {
    if (Object.prototype.hasOwnProperty.call(bit, 'type')) {
      const b = bit as BitJson;
      return Config.getBitType(b.type) !== BitType._error;
    }
    return false;
  }

  /**
   * Convert a Bit to BitWrapper
   *
   * @param bit a valid Bit
   * @returns the Bit wrapper in a BitWrapper
   */
  bitToBitWrapper(bit: BitJson): BitWrapperJson {
    return {
      bit,
    };
  }

  private bitToAst(bit: BitJson, internalComments: string[] | undefined): Bit | undefined {
    const {
      type,
      format,
      id,
      externalId,
      spaceId,
      padletId,
      jupyterId,
      jupyterExecutionCount,
      AIGenerated,
      releaseVersion,
      releaseKind,
      releaseDate,
      ageRange,
      lang,
      language,
      publisher,
      theme,
      computerLanguage,
      target,
      tag,
      icon,
      iconTag,
      colorTag,
      flashcardSet,
      subtype,
      bookAlias,
      coverImage,
      publications,
      author,
      date,
      location,
      kind,
      blockId,
      pageNo,
      x,
      y,
      width,
      height,
      index,
      classification,
      availableClassifications,
      tableFixedHeader,
      tableSearch,
      tableSort,
      tablePagination,
      quizCountItems,
      quizStrikethroughSolutions,
<<<<<<< HEAD
      codeLineNumbers,
      codeMinimap,
=======
>>>>>>> 7a32661d
      action,
      thumbImage,
      scormSource,
      posterImage,
      focusX,
      focusY,
      pointerLeft,
      pointerTop,
      backgroundWallpaper,
      duration,
      deeplink,
      externalLink,
      externalLinkText,
      videoCallLink,
      vendorUrl,
      search,
      bot,
      list,
      textReference,
      isTracked,
      isInfoOnly,
      labelTrue,
      labelFalse,
      content2Buy,
      mailingList,
      buttonCaption,
      quotedPerson,
      reasonableNumOfChars,
      resolved,
      resolvedDate,
      resolvedBy,
      maxCreatedBits,
      maxDisplayLevel,
      product,
      productVideo,
      productFolder,
      technicalTerm,
      portions,
      book,
      title,
      subtitle,
      level,
      toc,
      progress,
      anchor,
      reference: referenceIn,
      referenceEnd,
      item,
      lead,
      pageNumber,
      marginNumber,
      hint,
      instruction,
      example,
      imageSource,
      person,
      partner,
      marks,
      resource,
      logos,
      body,
      sampleSolution,
      elements,
      statement,
      isCorrect,
      cards,
      statements,
      responses,
      quizzes,
      heading,
      pairs,
      matrix,
      table,
      choices,
      questions,
      ingredients,
      listItems,
      sections,
      footer,
      placeholders,
    } = bit;

    // Bit type
    const bitType = Config.getBitType(type);

    // Get the bit config for the bit type
    const bitConfig = Config.getBitConfig(bitType);

    // Text Format
    const textFormat = TextFormat.fromValue(format) ?? bitConfig.textFormatDefault;

    // Resource attachement type
    const resourceAttachmentType = this.getResourceType(resource);

    // resource(s)
    const resourcesNode = this.resourceBitToAst(bitType, resource, logos);

    // body & placeholders
    const bodyNode = this.bodyToAst(body, textFormat, placeholders);

    // imageSource
    const imageSourceNode = this.imageSourceBitToAst(imageSource);

    // Person (partner, deprecated)
    const personNode = this.personBitToAst(person ?? partner);

    // Mark Config
    const markConfigNode = this.markConfigBitToAst(marks);

    // flashcards
    const flashcardNodes = this.flashcardBitsToAst(cards);

    //+-statement
    const statementNodes = this.statementBitsToAst(statement, isCorrect, statements, example);

    //+-response
    const responseNodes = this.responseBitsToAst(bitType, responses as ResponseJson[]);

    // quizzes
    const quizNodes = this.quizBitsToAst(bitType, quizzes);

    // heading
    const headingNode = this.headingBitToAst(heading);

    // pairs
    const pairsNodes = this.pairBitsToAst(pairs);

    // matrix
    const matrixNodes = this.matrixBitsToAst(matrix);

    // table
    const tableNode = this.tableToAst(table);

    //+-choice
    const choiceNodes = this.choiceBitsToAst(choices);

    // questions
    const questionNodes = this.questionBitsToAst(questions);

    // botResponses
    const botResponseNodes = this.botResponseBitsToAst(bitType, responses as BotResponseJson[]);

    // technicalTerm
    const technicalTermNode = this.technicalTermToAst(technicalTerm);

    // ingredients
    const ingredientsNodes = this.ingredientsBitsToAst(ingredients);

    // listItems / sections (cardBits)
    const cardBitNodes = this.listItemsToAst(listItems ?? sections, textFormat, placeholders);

    // footer
    const footerNode = this.footerToAst(footer, textFormat);

    // Convert reference to referenceProperty
    const { reference, referenceProperty } = this.referenceToAst(referenceIn);

    // Build bit
    const bitNode = builder.bit({
      bitType,
      textFormat: format as TextFormatType,
      resourceType: resourceAttachmentType,
      id: this.convertStringToBreakscapedString(id),
      internalComment: this.convertStringToBreakscapedString(internalComments),
      externalId: this.convertStringToBreakscapedString(externalId),
      spaceId: this.convertStringToBreakscapedString(spaceId),
      padletId: this.convertStringToBreakscapedString(padletId),
      jupyterId: this.convertStringToBreakscapedString(jupyterId),
      jupyterExecutionCount,
      aiGenerated: AIGenerated,
      releaseVersion: this.convertStringToBreakscapedString(releaseVersion),
      releaseKind: this.convertStringToBreakscapedString(releaseKind),
      releaseDate: this.convertStringToBreakscapedString(releaseDate),
      ageRange,
      lang: this.convertStringToBreakscapedString(lang),
      language: this.convertStringToBreakscapedString(language),
      publisher: this.convertStringToBreakscapedString(publisher),
      theme: this.convertStringToBreakscapedString(theme),
      computerLanguage: this.convertStringToBreakscapedString(computerLanguage),
      target: this.convertStringToBreakscapedString(target),
      tag: this.convertStringToBreakscapedString(tag),
      icon: this.convertStringToBreakscapedString(icon),
      iconTag: this.convertStringToBreakscapedString(iconTag),
      colorTag: this.convertStringToBreakscapedString(colorTag),
      flashcardSet: this.convertStringToBreakscapedString(flashcardSet),
      subtype: this.convertStringToBreakscapedString(subtype),
      bookAlias: this.convertStringToBreakscapedString(bookAlias),
      coverImage: this.convertStringToBreakscapedString(coverImage),
      publications: this.convertStringToBreakscapedString(publications),
      author: this.convertStringToBreakscapedString(author),
      date: this.convertStringToBreakscapedString(date),
      location: this.convertStringToBreakscapedString(location),
      kind: this.convertStringToBreakscapedString(kind),
      action: this.convertStringToBreakscapedString(action),
      blockId: this.convertStringToBreakscapedString(blockId),
      pageNo,
      x,
      y,
      width,
      height,
      index,
      classification: this.convertStringToBreakscapedString(classification),
      availableClassifications: this.convertStringToBreakscapedString(availableClassifications),
      tableFixedHeader,
      tableSearch,
      tableSort,
      tablePagination,
      quizCountItems,
      quizStrikethroughSolutions,
<<<<<<< HEAD
      codeLineNumbers,
      codeMinimap,
=======
>>>>>>> 7a32661d
      duration: this.convertStringToBreakscapedString(duration),
      referenceProperty: this.convertStringToBreakscapedString(referenceProperty),
      thumbImage: this.convertStringToBreakscapedString(thumbImage),
      scormSource: this.convertStringToBreakscapedString(scormSource),
      posterImage: this.convertStringToBreakscapedString(posterImage),
      focusX,
      focusY,
      pointerLeft: this.convertStringToBreakscapedString(pointerLeft),
      pointerTop: this.convertStringToBreakscapedString(pointerTop),
      backgroundWallpaper: this.convertStringToBreakscapedString(backgroundWallpaper),
      deeplink: this.convertStringToBreakscapedString(deeplink),
      externalLink: this.convertStringToBreakscapedString(externalLink),
      externalLinkText: this.convertStringToBreakscapedString(externalLinkText),
      videoCallLink: this.convertStringToBreakscapedString(videoCallLink),
      vendorUrl: this.convertStringToBreakscapedString(vendorUrl),
      search: this.convertStringToBreakscapedString(search),
      bot: this.convertStringToBreakscapedString(bot),
      list: this.convertStringToBreakscapedString(list),
      textReference: this.convertStringToBreakscapedString(textReference),
      isTracked,
      isInfoOnly,
      labelTrue: this.convertStringToBreakscapedString(labelTrue),
      labelFalse: this.convertStringToBreakscapedString(labelFalse),
      content2Buy: this.convertStringToBreakscapedString(content2Buy),
      mailingList: this.convertStringToBreakscapedString(mailingList),
      buttonCaption: this.convertStringToBreakscapedString(buttonCaption),
      quotedPerson: this.convertStringToBreakscapedString(quotedPerson),
      reasonableNumOfChars,
      resolved,
      resolvedDate: this.convertStringToBreakscapedString(resolvedDate),
      resolvedBy: this.convertStringToBreakscapedString(resolvedBy),
      maxCreatedBits,
      maxDisplayLevel,
      productList: this.convertStringToBreakscapedString(product),
      productVideoList: this.convertStringToBreakscapedString(productVideo),
      productFolder: this.convertStringToBreakscapedString(productFolder),
      technicalTerm: technicalTermNode,
      portions,
      book: this.convertStringToBreakscapedString(book),
      title: this.convertJsonTextToBreakscapedString(title),
      subtitle: this.convertJsonTextToBreakscapedString(subtitle),
      level,
      toc,
      progress,
      anchor: this.convertStringToBreakscapedString(anchor),
      reference: this.convertStringToBreakscapedString(reference),
      referenceEnd: this.convertStringToBreakscapedString(referenceEnd),
      ...this.parseItemLeadHintInstruction(item, lead, pageNumber, marginNumber, hint, instruction),
      ...this.parseExample(example),
      imageSource: imageSourceNode,
      person: personNode,
      markConfig: markConfigNode,
      resources: resourcesNode,
      body: bodyNode,
      sampleSolution: this.convertStringToBreakscapedString(sampleSolution),
      elements: this.convertStringToBreakscapedString(elements),
      flashcards: flashcardNodes,
      statements: statementNodes,
      responses: responseNodes,
      quizzes: quizNodes,
      heading: headingNode,
      pairs: pairsNodes,
      matrix: matrixNodes,
      table: tableNode,
      choices: choiceNodes,
      questions: questionNodes,
      botResponses: botResponseNodes,
      ingredients: ingredientsNodes,
      cardBits: cardBitNodes,
      footer: footerNode,
    });

    return bitNode;
  }

  private imageSourceBitToAst(imageSource?: ImageSourceJson): ImageSource | undefined {
    let node: ImageSource | undefined;

    if (imageSource) {
      const { url, mockupId, format, size, trim } = imageSource;
      node = builder.imageSource({
        url: this.convertStringToBreakscapedString(url) ?? Breakscape.EMPTY_STRING,
        mockupId: this.convertStringToBreakscapedString(mockupId) ?? Breakscape.EMPTY_STRING,
        format: this.convertStringToBreakscapedString(format),
        size,
        trim,
      });
    }

    return node;
  }

  private personBitToAst(person?: PersonJson): Person | undefined {
    let node: Person | undefined;

    if (person) {
      const avatarImage = this.resourceDataToAst(ResourceTag.image, person.avatarImage) as ImageResource | undefined;
      node = builder.person({
        name: this.convertStringToBreakscapedString(person.name) ?? Breakscape.EMPTY_STRING,
        title: this.convertStringToBreakscapedString(person.title),
        avatarImage,
      });
    }

    return node;
  }

  private markConfigBitToAst(marks?: MarkConfigJson[]): MarkConfig[] | undefined {
    const nodes: MarkConfig[] = [];
    if (Array.isArray(marks)) {
      for (const m of marks) {
        const { mark, color, emphasis } = m;
        const node = builder.markConfig({
          mark: this.convertStringToBreakscapedString(mark) ?? Breakscape.EMPTY_STRING,
          color: this.convertStringToBreakscapedString(color),
          emphasis: this.convertStringToBreakscapedString(emphasis),
        });
        nodes.push(node);
      }
    }

    if (nodes.length === 0) return undefined;

    return nodes;
  }

  private flashcardBitsToAst(flashcards?: FlashcardJson[]): Flashcard[] | undefined {
    const nodes: Flashcard[] = [];
    if (Array.isArray(flashcards)) {
      for (const c of flashcards) {
        const {
          question,
          answer,
          alternativeAnswers,
          item,
          lead,
          pageNumber,
          marginNumber,
          hint,
          instruction,
          example,
        } = c;
        const node = builder.flashcard({
          question: this.convertStringToBreakscapedString(question) ?? Breakscape.EMPTY_STRING,
          answer: this.convertStringToBreakscapedString(answer),
          alternativeAnswers: this.convertStringToBreakscapedString(alternativeAnswers),
          ...this.parseItemLeadHintInstruction(item, lead, pageNumber, marginNumber, hint, instruction),
          ...this.parseExample(example),
        });
        nodes.push(node);
      }
    }

    if (nodes.length === 0) return undefined;

    return nodes;
  }

  private statementBitsToAst(
    statement?: string,
    isCorrect?: boolean,
    statements?: StatementJson[],
    example?: ExampleJson,
  ): Statement[] | undefined {
    const nodes: Statement[] = [];

    if (statement) {
      const node = builder.statement({
        text: this.convertStringToBreakscapedString(statement) ?? Breakscape.EMPTY_STRING,
        isCorrect: isCorrect ?? false,
        ...this.parseExample(example),
      });
      nodes.push(node);
    }

    if (Array.isArray(statements)) {
      for (const s of statements) {
        const { statement, isCorrect, item, lead, pageNumber, marginNumber, hint, instruction, example } = s;
        const node = builder.statement({
          text: this.convertStringToBreakscapedString(statement) ?? Breakscape.EMPTY_STRING,
          isCorrect,
          ...this.parseItemLeadHintInstruction(item, lead, pageNumber, marginNumber, hint, instruction),
          ...this.parseExample(example),
        });
        nodes.push(node);
      }
    }

    if (nodes.length === 0) return undefined;

    return nodes;
  }

  private choiceBitsToAst(choices?: ChoiceJson[]): Choice[] | undefined {
    const nodes: Choice[] = [];
    if (Array.isArray(choices)) {
      for (const c of choices) {
        const { choice, isCorrect, item, lead, pageNumber, marginNumber, hint, instruction, example } = c;
        const node = builder.choice({
          text: this.convertStringToBreakscapedString(choice) ?? Breakscape.EMPTY_STRING,
          isCorrect,
          ...this.parseItemLeadHintInstruction(item, lead, pageNumber, marginNumber, hint, instruction),
          ...this.parseExample(example),
        });
        nodes.push(node);
      }
    }

    if (nodes.length === 0) return undefined;

    return nodes;
  }

  private responseBitsToAst(bitType: BitTypeType, responses?: ResponseJson[]): Response[] | undefined {
    const nodes: Response[] = [];

    // Return early if bot response as the responses should be interpreted as bot responses
    if (Config.isOfBitType(bitType, BitType.botActionResponse)) return undefined;

    if (Array.isArray(responses)) {
      for (const r of responses) {
        const { response, isCorrect, item, lead, pageNumber, marginNumber, hint, instruction, example } = r;
        const node = builder.response({
          text: this.convertStringToBreakscapedString(response) ?? Breakscape.EMPTY_STRING,
          isCorrect,
          ...this.parseItemLeadHintInstruction(item, lead, pageNumber, marginNumber, hint, instruction),
          ...this.parseExample(example),
        });
        nodes.push(node);
      }
    }

    if (nodes.length === 0) return undefined;

    return nodes;
  }

  private selectOptionBitsToAst(options?: SelectOptionJson[]): SelectOption[] {
    const nodes: SelectOption[] = [];
    if (Array.isArray(options)) {
      for (const o of options) {
        const { text, isCorrect, item, lead, pageNumber, marginNumber, hint, instruction, example } = o;
        const node = builder.selectOption({
          text: this.convertStringToBreakscapedString(text) ?? Breakscape.EMPTY_STRING,
          isCorrect,
          ...this.parseItemLeadHintInstruction(item, lead, pageNumber, marginNumber, hint, instruction),
          ...this.parseExample(example),
        });
        nodes.push(node);
      }
    }

    return nodes;
  }

  private highlightTextBitsToAst(highlightTexts?: HighlightTextJson[]): HighlightText[] {
    const nodes: HighlightText[] = [];
    if (Array.isArray(highlightTexts)) {
      for (const t of highlightTexts) {
        const { text, isCorrect, isHighlighted, item, lead, pageNumber, marginNumber, hint, instruction, example } = t;
        const node = builder.highlightText({
          text: this.convertStringToBreakscapedString(text) ?? Breakscape.EMPTY_STRING,
          isCorrect,
          isHighlighted,
          ...this.parseItemLeadHintInstruction(item, lead, pageNumber, marginNumber, hint, instruction),
          ...this.parseExample(example),
        });
        nodes.push(node);
      }
    }

    return nodes;
  }

  private quizBitsToAst(bitType: BitTypeType, quizzes?: QuizJson[]): Quiz[] | undefined {
    const nodes: Quiz[] = [];
    if (Array.isArray(quizzes)) {
      for (const q of quizzes) {
        const { item, lead, pageNumber, marginNumber, hint, instruction, choices, responses } = q;
        const choiceNodes = this.choiceBitsToAst(choices);
        const responseNodes = this.responseBitsToAst(bitType, responses);
        const node = builder.quiz({
          ...this.parseItemLeadHintInstruction(item, lead, pageNumber, marginNumber, hint, instruction),
          choices: choiceNodes,
          responses: responseNodes,
        });
        nodes.push(node);
      }
    }

    if (nodes.length === 0) return undefined;

    return nodes;
  }

  private headingBitToAst(heading?: HeadingJson): Heading | undefined {
    let node: Heading | undefined;
    if (heading && Object.keys(heading).length > 0) {
      node = builder.heading({
        forKeys: this.convertStringToBreakscapedString(heading.forKeys) ?? Breakscape.EMPTY_STRING,
        forValues: this.convertStringToBreakscapedString(heading.forValues) ?? [],
      });
    }

    return node;
  }

  private pairBitsToAst(pairs?: PairJson[]): Pair[] | undefined {
    const nodes: Pair[] = [];
    if (Array.isArray(pairs)) {
      for (const p of pairs) {
        const {
          key,
          keyAudio,
          keyImage,
          values,
          item,
          lead,
          pageNumber,
          marginNumber,
          hint,
          instruction,
          example,
          isCaseSensitive,
        } = p;

        const audio = this.resourceDataToAst(ResourceTag.audio, keyAudio) as AudioResource;
        const image = this.resourceDataToAst(ResourceTag.image, keyImage) as ImageResource;

        const node = builder.pair({
          key: this.convertStringToBreakscapedString(key),
          keyAudio: audio,
          keyImage: image,
          values: this.convertStringToBreakscapedString(values) ?? [],
          ...this.parseItemLeadHintInstruction(item, lead, pageNumber, marginNumber, hint, instruction),
          ...this.parseExample(example),
          isCaseSensitive,
        });
        nodes.push(node);
      }
    }

    if (nodes.length === 0) return undefined;

    return nodes;
  }

  private matrixBitsToAst(matrix?: MatrixJson[]): Matrix[] | undefined {
    const nodes: Matrix[] = [];
    if (Array.isArray(matrix)) {
      for (const m of matrix) {
        const { key, cells, item, lead, pageNumber, marginNumber, hint, instruction, example } = m;
        const node = builder.matrix({
          key: this.convertStringToBreakscapedString(key) ?? Breakscape.EMPTY_STRING,
          cells: this.matrixCellsToAst(cells) ?? [],
          ...this.parseItemLeadHintInstruction(item, lead, pageNumber, marginNumber, hint, instruction),
          ...this.parseExample(example),
        });
        nodes.push(node);
      }
    }

    if (nodes.length === 0) return undefined;

    return nodes;
  }

  private matrixCellsToAst(matrixCells?: MatrixCellJson[]): MatrixCell[] | undefined {
    const nodes: MatrixCell[] = [];
    if (Array.isArray(matrixCells)) {
      for (const mc of matrixCells) {
        const { values, item, lead, pageNumber, marginNumber, hint, instruction, isCaseSensitive, example } = mc;

        const node = builder.matrixCell({
          values: this.convertStringToBreakscapedString(values) ?? [],
          ...this.parseItemLeadHintInstruction(item, lead, pageNumber, marginNumber, hint, instruction),
          isCaseSensitive,
          ...this.parseExample(example),
        });
        nodes.push(node);
      }
    }

    if (nodes.length === 0) return undefined;

    return nodes;
  }

  private tableToAst(table?: TableJson): Table | undefined {
    let node: Table | undefined;

    if (table) {
      const { columns, data } = table;
      node = builder.table({
        columns: this.convertStringToBreakscapedString(columns) ?? [],
        rows: data ? data.map((row) => this.convertStringToBreakscapedString(row) ?? []) ?? [] : [],
      });
    }

    return node;
  }

  private questionBitsToAst(questions?: QuestionJson[]): Question[] | undefined {
    const nodes: Question[] = [];
    if (Array.isArray(questions)) {
      for (const q of questions) {
        const {
          question,
          partialAnswer,
          sampleSolution,
          item,
          lead,
          pageNumber,
          marginNumber,
          hint,
          instruction,
          example,
          reasonableNumOfChars,
        } = q;
        const node = builder.question({
          question: this.convertStringToBreakscapedString(question) ?? Breakscape.EMPTY_STRING,
          partialAnswer: this.convertStringToBreakscapedString(partialAnswer),
          sampleSolution: this.convertStringToBreakscapedString(sampleSolution),
          ...this.parseItemLeadHintInstruction(item, lead, pageNumber, marginNumber, hint, instruction),
          ...this.parseExample(example),
          reasonableNumOfChars,
        });
        nodes.push(node);
      }
    }

    if (nodes.length === 0) return undefined;

    return nodes;
  }

  private botResponseBitsToAst(bitType: BitTypeType, responses?: BotResponseJson[]): BotResponse[] | undefined {
    const nodes: BotResponse[] = [];

    // Return early if NOT bot response as the responses should be interpreted as standard responses
    if (!Config.isOfBitType(bitType, BitType.botActionResponse)) return undefined;

    if (Array.isArray(responses)) {
      for (const r of responses) {
        const { response, reaction, feedback, item, lead, pageNumber, marginNumber, hint } = r;
        const node = builder.botResponse({
          response: this.convertStringToBreakscapedString(response) ?? Breakscape.EMPTY_STRING,
          reaction: this.convertStringToBreakscapedString(reaction) ?? Breakscape.EMPTY_STRING,
          feedback: this.convertStringToBreakscapedString(feedback) ?? Breakscape.EMPTY_STRING,
          ...this.parseItemLeadHintInstruction(item, lead, pageNumber, marginNumber, hint, Breakscape.EMPTY_STRING),
        });
        nodes.push(node);
      }
    }

    if (nodes.length === 0) return undefined;

    return nodes;
  }

  private technicalTermToAst(technicalTerm?: TechnicalTermJson): TechnicalTerm | undefined {
    let node: TechnicalTerm | undefined;

    if (technicalTerm) {
      const { term, lang } = technicalTerm;
      node = builder.technicalTerm({
        term: this.convertStringToBreakscapedString(term) ?? Breakscape.EMPTY_STRING,
        lang: this.convertStringToBreakscapedString(lang) ?? Breakscape.EMPTY_STRING,
      });
    }

    return node;
  }

  private ingredientsBitsToAst(ingredients?: IngredientJson[]): Ingredient[] | undefined {
    const nodes: Ingredient[] = [];
    if (Array.isArray(ingredients)) {
      for (const i of ingredients) {
        const { checked, item, quantity, unit, unitAbbr, disableCalculation } = i;
        const node = builder.ingredient({
          checked,
          item: this.convertStringToBreakscapedString(item) ?? Breakscape.EMPTY_STRING,
          quantity,
          unit: this.convertStringToBreakscapedString(unit) ?? Breakscape.EMPTY_STRING,
          unitAbbr: this.convertStringToBreakscapedString(unitAbbr),
          disableCalculation,
        });
        nodes.push(node);
      }
    }

    if (nodes.length === 0) return undefined;

    return nodes;
  }

  private listItemsToAst(
    listItems: ListItemJson[],
    textFormat: TextFormatType,
    placeholders: BodyBitsJson,
  ): CardBit[] | undefined {
    const nodes: CardBit[] = [];

    if (Array.isArray(listItems)) {
      for (const li of listItems) {
        const { item, lead, pageNumber, marginNumber, hint, instruction, body } = li;
        const node = builder.cardBit({
          ...this.parseItemLeadHintInstruction(item, lead, pageNumber, marginNumber, hint, instruction),
          body: this.bodyToAst(body, textFormat, placeholders),
        });
        if (node) nodes.push(node);
      }
    }

    if (nodes.length === 0) return undefined;

    return nodes;
  }

  private getResourceType(resource?: ResourceJson): ResourceTagType | undefined {
    if (resource) {
      const resourceKey = ResourceTag.fromValue(resource.type);
      return resourceKey;
    }

    return undefined;
  }

  private resourceBitToAst(
    bitType: BitTypeType,
    resource: ResourceJson | undefined,
    logos: ImageResourceWrapperJson[] | undefined,
  ): Resource[] | undefined {
    const nodes: Resource[] | undefined = [];

    if (resource) {
      const resourceKey = ResourceTag.keyFromValue(resource.type) ?? ResourceTag.unknown;
      let data: ResourceDataJson | undefined;

      // TODO: This code should use the config to handle the combo resources. For now the logic is hardcoded

      // Handle special cases for multiple resource bits (imageResponsive, stillImageFilm)
      if (resource.type === ResourceTag.imageResponsive) {
        const r = resource as unknown as ImageResponsiveResourceJson;
        const imagePortraitNode = this.resourceDataToAst(ResourceTag.imagePortrait, r.imagePortrait);
        const imageLandscapeNode = this.resourceDataToAst(
          ResourceTag.imageLandscape,
          r.imageLandscape,
        ) as ImageResource;
        if (imagePortraitNode) nodes.push(imagePortraitNode);
        if (imageLandscapeNode) nodes.push(imageLandscapeNode);
      } else if (resource.type === ResourceTag.stillImageFilm) {
        const r = resource as unknown as StillImageFilmResourceJson;
        const imageNode = this.resourceDataToAst(ResourceTag.image, r.image);
        const audioNode = this.resourceDataToAst(ResourceTag.audio, r.audio);
        if (imageNode) nodes.push(imageNode);
        if (audioNode) nodes.push(audioNode);
      } else {
        // Standard single resource case

        // eslint-disable-next-line @typescript-eslint/no-explicit-any
        data = (resource as any)[resourceKey];

        if (!data) return undefined;

        const node = this.resourceDataToAst(resource.type, data);
        if (node) nodes.push(node);
      }
    }

    if (Config.isOfBitType(bitType, BitType.imagesLogoGrave)) {
      // Add the logo images
      if (Array.isArray(logos)) {
        for (const logo of logos) {
          const node = this.resourceDataToAst(ResourceTag.image, logo.image);
          if (node) nodes.push(node);
        }
      }
    }

    return nodes;
  }

  private resourceDataToAst(type: ResourceTagType, data?: Partial<ResourceDataJson>): Resource | undefined {
    let node: Resource | undefined;

    if (data) {
      if (!data) return undefined;

      const dataAsString: string | undefined = StringUtils.isString(data) ? (data as string) : undefined;

      // url / src / href / app
      const url = data.url || data.src || data.href || data.app || data.body || dataAsString;

      // Sub resources
      const posterImage = this.resourceDataToAst(ResourceTag.image, data.posterImage) as ImageResource;
      const thumbnails = data.thumbnails
        ? data.thumbnails.map((t) => {
            return this.resourceDataToAst(ResourceTag.image, t) as ImageResource;
          })
        : undefined;

      // Resource
      node = resourceBuilder.resource({
        type,

        // Generic (except Article / Document)
        value: this.convertStringToBreakscapedString(url),

        // ImageLikeResource / AudioLikeResource / VideoLikeResource / Article / Document
        format: this.convertStringToBreakscapedString(data.format),

        // ImageLikeResource
        src1x: this.convertStringToBreakscapedString(data.src1x),
        src2x: this.convertStringToBreakscapedString(data.src2x),
        src3x: this.convertStringToBreakscapedString(data.src3x),
        src4x: this.convertStringToBreakscapedString(data.src4x),
        caption: this.convertJsonTextToBreakscapedString(data.caption),

        // ImageLikeResource / VideoLikeResource
        width: data.width ?? undefined,
        height: data.height ?? undefined,
        alt: this.convertStringToBreakscapedString(data.alt),
        zoomDisabled: data.zoomDisabled,

        // VideoLikeResource
        duration: data.duration,
        mute: data.mute,
        autoplay: data.autoplay,
        allowSubtitles: data.allowSubtitles,
        showSubtitles: data.showSubtitles,
        posterImage,
        thumbnails,

        // WebsiteLinkResource
        siteName: this.convertStringToBreakscapedString(data.siteName),

        // Generic Resource
        license: this.convertStringToBreakscapedString(data.license),
        copyright: this.convertStringToBreakscapedString(data.copyright),
        showInIndex: data.showInIndex,
      });
    }

    return node;
  }

  private bodyToAst(body: JsonText, textFormat: TextFormatType, placeholders: BodyBitsJson): Body | undefined {
    let node: Body | undefined;
    let bodyStr: BreakscapedString | undefined;
    const placeholderNodes: {
      [keyof: string]: BodyBit;
    } = {};

    if (Array.isArray(body)) {
      // Body is an array (prosemirror like JSON)

      // Parse the body to string in case it is in JSON format
      bodyStr = this.convertJsonTextToBreakscapedString(body, textFormat);

      // Get the placeholders from the text parser
      placeholders = this.textGenerator.getPlaceholders();
    } else {
      // Body is a string (legacy)
      // bodyStr = this.parseText(body, textFormat);
      bodyStr = body as BreakscapedString;
    }

    // Placeholders
    if (placeholders) {
      for (const [key, val] of Object.entries(placeholders)) {
        const bit = this.bodyBitToAst(val);
        placeholderNodes[key] = bit as BodyBit;
      }
    }

    if (bodyStr) {
      // Split the body string and insert the placeholders
      const bodyPartNodes: BodyPart[] = [];
      const bodyParts: BreakscapedString[] = StringUtils.splitPlaceholders(
        bodyStr,
        Object.keys(placeholderNodes),
      ) as BreakscapedString[];

      for (let i = 0, len = bodyParts.length; i < len; i++) {
        const bodyPart = bodyParts[i];

        if (placeholderNodes[bodyPart]) {
          // Replace the placeholder
          bodyPartNodes.push(placeholderNodes[bodyPart]);
        } else {
          // Treat as text
          const bodyText = this.bodyTextToAst(bodyPart);
          bodyPartNodes.push(bodyText);
        }
      }

      node = builder.body({ bodyParts: bodyPartNodes });
    }

    return node;
  }

  private bodyTextToAst(bodyText: BreakscapedString): BodyText {
    return builder.bodyText({ text: bodyText ?? Breakscape.EMPTY_STRING });
  }

  private bodyBitToAst(bit: BodyBitJson): BodyPart {
    switch (bit.type) {
      case BodyBitType.gap: {
        const gap = this.gapBitToAst(bit);
        return gap;
      }
      case BodyBitType.mark: {
        const mark = this.markBitToAst(bit);
        return mark;
      }
      case BodyBitType.select: {
        const select = this.selectBitToAst(bit);
        return select;
      }
      case BodyBitType.highlight: {
        const hightlight = this.highlightBitToAst(bit);
        return hightlight;
      }
    }
    return this.bodyTextToAst(Breakscape.EMPTY_STRING);
  }

  private footerToAst(footerText: JsonText, textFormat: TextFormatType): FooterText | undefined {
    const text = this.convertJsonTextToBreakscapedString(footerText, textFormat);

    if (text) {
      return builder.footerText({ text });
    }
    return undefined;
  }

  private referenceToAst(reference: string | string[]): ReferenceAndReferenceProperty {
    if (Array.isArray(reference) && reference.length > 0) {
      return {
        reference: undefined,
        referenceProperty: reference,
      };
    }

    return {
      reference: reference as string,
      referenceProperty: undefined,
    };
  }

  private gapBitToAst(bit: GapJson): Gap {
    const { item, lead, pageNumber, marginNumber, hint, instruction, example, isCaseSensitive, solutions } = bit;

    // Build bit
    const bitNode = builder.gap({
      solutions: this.convertStringToBreakscapedString(solutions) ?? [],
      ...this.parseItemLeadHintInstruction(item, lead, pageNumber, marginNumber, hint, instruction),
      ...this.parseExample(example),
      isCaseSensitive,
    });

    return bitNode;
  }

  private markBitToAst(bit: MarkJson): Mark {
    const { solution, mark, item, lead, pageNumber, marginNumber, hint, instruction, example } = bit;

    // Build bit
    const bitNode = builder.mark({
      solution: this.convertStringToBreakscapedString(solution) ?? Breakscape.EMPTY_STRING,
      mark: this.convertStringToBreakscapedString(mark),
      ...this.parseItemLeadHintInstruction(item, lead, pageNumber, marginNumber, hint, instruction),
      ...this.parseExample(example),
    });

    return bitNode;
  }

  private selectBitToAst(bit: SelectJson): Select {
    const { options, prefix, postfix, item, lead, pageNumber, marginNumber, hint, instruction, example } = bit;

    // Build options bits
    const selectOptionNodes = this.selectOptionBitsToAst(options);

    // Build bit
    const node = builder.select({
      options: selectOptionNodes,
      prefix: this.convertStringToBreakscapedString(prefix),
      postfix: this.convertStringToBreakscapedString(postfix),
      ...this.parseItemLeadHintInstruction(item, lead, pageNumber, marginNumber, hint, instruction),
      ...this.parseExample(example),
    });

    return node;
  }

  private highlightBitToAst(bit: HighlightJson): Highlight {
    const { texts, prefix, postfix, item, lead, pageNumber, marginNumber, hint, instruction, example } = bit;

    // Build options bits
    const highlightTextNodes = this.highlightTextBitsToAst(texts);

    // Build bit
    const node = builder.highlight({
      texts: highlightTextNodes,
      prefix: this.convertStringToBreakscapedString(prefix),
      postfix: this.convertStringToBreakscapedString(postfix),
      ...this.parseItemLeadHintInstruction(item, lead, pageNumber, marginNumber, hint, instruction),
      ...this.parseExample(example),
    });

    return node;
  }

  private parseItemLeadHintInstruction(
    item: JsonText,
    lead: JsonText,
    pageNumber: JsonText,
    marginNumber: JsonText,
    hint: JsonText,
    instruction: JsonText,
  ): ItemLeadHintInstruction {
    return {
      item: this.convertJsonTextToBreakscapedString(item),
      lead: this.convertJsonTextToBreakscapedString(lead),
      pageNumber: this.convertJsonTextToBreakscapedString(pageNumber),
      marginNumber: this.convertJsonTextToBreakscapedString(marginNumber),
      hint: this.convertJsonTextToBreakscapedString(hint),
      instruction: this.convertJsonTextToBreakscapedString(instruction),
    };
  }

  private parseExample(example: ExampleJson | undefined): Example | undefined {
    if (example == null) return undefined;
    const exampleStr = this.convertJsonTextToBreakscapedString(example as JsonText);
    if (exampleStr) {
      return { example: exampleStr };
    }
    return { example: !!example };
  }

  /**
   * Convert the JsonText from the JSON to the AST format:
   * Input:
   *  - Bitmark v2: breakscaped string
   *  - Bitmark v3: bitmark text JSON (TextAst)
   * Output:
   *  - breakscaped string
   *
   * In the case of Bitmark v2 type texts, there is nothing to do but cast the type.
   *
   * @param breakscaped string or TextAst or breakscaped string[] or TextAst[]
   * @param textFormat format of TextAst
   * @returns Breakscaped string or breakscaped string[]
   */
  private convertJsonTextToBreakscapedString<T extends JsonText | JsonText[] | undefined>(
    text: T,
    textFormat?: TextFormatType,
  ): (T extends JsonText[] ? BreakscapedString[] : BreakscapedString) | undefined {
    type R = T extends JsonText[] ? BreakscapedString[] : BreakscapedString;
    // NOTE: it is ok to default to bitmarkMinusMinus here as if the text is text then it will not be an array or
    // return true from isAst() and so will be treated as a string
    textFormat = textFormat ?? TextFormat.bitmarkMinusMinus;

    if (text == null) return undefined;
    if (this.textParser.isAst(text)) {
      // Use the text generator to convert the TextAst to breakscaped string
      // this.ast.printTree(text, NodeType.textAst);
      const parsedText = this.textGenerator.generateSync(text as TextAst, textFormat);

      return parsedText as R;
    } else if (Array.isArray(text)) {
      const strArray: string[] = [];
      for (let i = 0, len = text.length; i < len; i++) {
        const t = text[i];

        if (this.textParser.isAst(t)) {
          // Use the text generator to convert the TextAst to breakscaped string
          // this.ast.printTree(text, NodeType.textAst);
          const parsedText = this.textGenerator.generateSync(t as TextAst, textFormat);

          strArray[i] = parsedText;
        } else {
          // strArray[i] = Breakscape.breakscape(t as string);
          strArray[i] = t as BreakscapedString;
        }
      }
      return strArray as R;
    }

    // return Breakscape.breakscape(text as string) as R;
    return text as BreakscapedString as R;
  }

  /**
   * Convert the string from the JSON to the AST format:
   * Input:
   *  - Bitmark v2/v3: string
   * Output:
   *  - breakscaped string
   *
   * In the case of Bitmark v2 type texts, there is nothing to do but cast the type.
   *
   * @param text string or TextAst or string[] or TextAst[]
   * @param textFormat format of TextAst
   * @returns Breakscaped string or breakscaped string[]
   */
  private convertStringToBreakscapedString<T extends string | string[] | undefined>(
    text: T,
  ): (T extends string[] ? BreakscapedString[] : BreakscapedString) | undefined {
    type R = T extends string[] ? BreakscapedString[] : BreakscapedString;

    if (text == null) return undefined;
    if (Array.isArray(text)) {
      const strArray: string[] = [];
      for (let i = 0, len = text.length; i < len; i++) {
        const t = text[i];

        strArray[i] = Breakscape.breakscape(t as string);
      }
      return strArray as R;
    }

    return Breakscape.breakscape(text as string) as R;
  }
}

export { JsonParser };<|MERGE_RESOLUTION|>--- conflicted
+++ resolved
@@ -284,11 +284,8 @@
       tablePagination,
       quizCountItems,
       quizStrikethroughSolutions,
-<<<<<<< HEAD
       codeLineNumbers,
       codeMinimap,
-=======
->>>>>>> 7a32661d
       action,
       thumbImage,
       scormSource,
@@ -498,11 +495,8 @@
       tablePagination,
       quizCountItems,
       quizStrikethroughSolutions,
-<<<<<<< HEAD
       codeLineNumbers,
       codeMinimap,
-=======
->>>>>>> 7a32661d
       duration: this.convertStringToBreakscapedString(duration),
       referenceProperty: this.convertStringToBreakscapedString(referenceProperty),
       thumbImage: this.convertStringToBreakscapedString(thumbImage),
