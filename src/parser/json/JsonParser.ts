--- conflicted
+++ resolved
@@ -50,12 +50,8 @@
   Servings,
   RatingLevelStartEnd,
   CaptionDefinitionList,
-<<<<<<< HEAD
   DescriptionListItem,
   Footer,
-=======
-  DefinitionListItem,
->>>>>>> fb91f7be
 } from '../../model/ast/Nodes';
 import {
   BitJson,
