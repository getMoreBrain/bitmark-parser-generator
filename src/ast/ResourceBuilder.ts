--- conflicted
+++ resolved
@@ -304,11 +304,8 @@
       case ResourceType.platformIcon:
       case ResourceType.platformLogo:
       case ResourceType.platformBackgroundImage:
-<<<<<<< HEAD
       case ResourceType.previewImage:
-=======
       case ResourceType.coverImage:
->>>>>>> e75b01fd
         node = this.imageResource(context, finalData, type);
         break;
 
