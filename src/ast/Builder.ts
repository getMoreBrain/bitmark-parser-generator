--- conflicted
+++ resolved
@@ -58,13 +58,9 @@
   RatingLevelStartEnd,
   CaptionDefinition,
   CaptionDefinitionList,
-<<<<<<< HEAD
   DescriptionListItem,
   Footer,
   FooterText,
-=======
-  DefinitionListItem,
->>>>>>> fb91f7be
 } from '../model/ast/Nodes';
 
 /**
