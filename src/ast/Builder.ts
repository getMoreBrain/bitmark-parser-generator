import { Breakscape } from '../breakscaping/Breakscape';
import { Config } from '../config/Config';
import { BreakscapedString } from '../model/ast/BreakscapedString';
import { PropertyConfigKey } from '../model/config/enum/PropertyConfigKey';
import { BitType, BitTypeType } from '../model/enum/BitType';
import { BodyBitType, BodyBitTypeType } from '../model/enum/BodyBitType';
import { ResourceTag, ResourceTagType } from '../model/enum/ResourceTag';
import { TextFormat, TextFormatType } from '../model/enum/TextFormat';
import { ParserError } from '../model/parser/ParserError';
import { ParserInfo } from '../model/parser/ParserInfo';
import { ArrayUtils } from '../utils/ArrayUtils';
import { BitUtils } from '../utils/BitUtils';
import { NumberUtils } from '../utils/NumberUtils';
import { ObjectUtils } from '../utils/ObjectUtils';
import { env } from '../utils/env/Env';

import { BaseBuilder, WithExample } from './BaseBuilder';
import { NodeValidator } from './rules/NodeValidator';

import {
  Bit,
  BitmarkAst,
  Resource,
  Body,
  Statement,
  Response,
  Quiz,
  Heading,
  Pair,
  Matrix,
  Choice,
  Question,
  FooterText,
  AudioResource,
  ImageResource,
  MatrixCell,
  Gap,
  SelectOption,
  Select,
  HighlightText,
  Highlight,
  ItemLead,
  ExtraProperties,
  BotResponse,
  Person,
  BodyText,
  BodyPart,
  CardNode,
  Mark,
  MarkConfig,
  Example,
  Flashcard,
  ImageSource,
  CardBit,
  Ingredient,
  TechnicalTerm,
  Table,
} from '../model/ast/Nodes';

/**
 * Builder to build bitmark AST node programmatically
 */
class Builder extends BaseBuilder {
  /**
   * Build bitmark node
   *
   * @param data - data for the node
   * @returns
   */
  bitmark(data: { bits?: Bit[]; errors?: ParserError[] }): BitmarkAst {
    const { bits, errors } = data;

    const node: BitmarkAst = {
      bits,
      errors,
    };

    // Remove Unset Optionals
    ObjectUtils.removeUnwantedProperties(node);

    return node;
  }

  /**
   * Build bit node
   *
   * @param data - data for the node
   * @returns
   */
  bit(data: {
    bitType: BitTypeType;
    textFormat?: TextFormatType;
    resourceType?: ResourceTagType; // This is optional, it will be inferred from the resource
    id?: BreakscapedString | BreakscapedString[];
    internalComment?: BreakscapedString | BreakscapedString[];
    externalId?: BreakscapedString | BreakscapedString[];
    spaceId?: BreakscapedString | BreakscapedString[];
    padletId?: BreakscapedString;
    jupyterId?: BreakscapedString;
    jupyterExecutionCount?: number;
    aiGenerated?: boolean;
    releaseVersion?: BreakscapedString;
    releaseKind?: BreakscapedString;
    releaseDate?: BreakscapedString;
    ageRange?: number | number[];
    lang?: BreakscapedString;
    language?: BreakscapedString | BreakscapedString[];
    publisher?: BreakscapedString | BreakscapedString[];
    theme?: BreakscapedString | BreakscapedString[];
    computerLanguage?: BreakscapedString;
    target?: BreakscapedString | BreakscapedString[];
    tag?: BreakscapedString | BreakscapedString[];
    icon?: BreakscapedString;
    iconTag?: BreakscapedString;
    colorTag?: BreakscapedString | BreakscapedString[];
    flashcardSet?: BreakscapedString | BreakscapedString[];
    subtype?: BreakscapedString;
    bookAlias?: BreakscapedString | BreakscapedString[];
    coverImage?: BreakscapedString | BreakscapedString[];
    publications?: BreakscapedString | BreakscapedString[];
    author?: BreakscapedString | BreakscapedString[];
    subject?: BreakscapedString | BreakscapedString[];
    date?: BreakscapedString;
    location?: BreakscapedString;
    kind?: BreakscapedString;
    action?: BreakscapedString;
    blockId?: BreakscapedString;
    pageNo?: number;
    x?: number;
    y?: number;
    width?: string;
    height?: string;
    index?: number;
    classification?: BreakscapedString;
    availableClassifications?: BreakscapedString | BreakscapedString[];
    tableFixedHeader?: boolean;
    tableSearch?: boolean;
    tableSort?: boolean;
    tablePagination?: boolean;
    quizCountItems?: boolean;
    quizStrikethroughSolutions?: boolean;
<<<<<<< HEAD
    codeLineNumbers?: boolean;
    codeMinimap?: boolean;
=======
>>>>>>> 7a32661d
    thumbImage?: BreakscapedString;
    scormSource?: BreakscapedString;
    posterImage?: BreakscapedString;
    focusX?: number;
    focusY?: number;
    pointerLeft?: BreakscapedString;
    pointerTop?: BreakscapedString;
    backgroundWallpaper?: BreakscapedString;
    duration?: BreakscapedString;
    referenceProperty?: BreakscapedString | BreakscapedString[];
    deeplink?: BreakscapedString | BreakscapedString[];
    externalLink?: BreakscapedString;
    externalLinkText?: BreakscapedString;
    videoCallLink?: BreakscapedString;
    vendorUrl?: BreakscapedString;
    search?: BreakscapedString;
    bot?: BreakscapedString | BreakscapedString[];
    list?: BreakscapedString | BreakscapedString[];
    textReference?: BreakscapedString;
    isTracked?: boolean;
    isInfoOnly?: boolean;
    labelTrue?: BreakscapedString;
    labelFalse?: BreakscapedString;
    content2Buy?: BreakscapedString;
    mailingList?: BreakscapedString;
    buttonCaption?: BreakscapedString;
    quotedPerson?: BreakscapedString;
    reasonableNumOfChars?: number;
    resolved?: boolean;
    resolvedDate?: BreakscapedString;
    resolvedBy?: BreakscapedString;
    maxCreatedBits?: number;
    maxDisplayLevel?: number;
    product?: BreakscapedString | BreakscapedString[];
    productList?: BreakscapedString | BreakscapedString[];
    productVideo?: BreakscapedString | BreakscapedString[];
    productVideoList?: BreakscapedString | BreakscapedString[];
    productFolder?: BreakscapedString;
    technicalTerm?: TechnicalTerm;
    portions?: number;
    partialAnswer?: BreakscapedString;
    book?: BreakscapedString;
    title?: BreakscapedString;
    subtitle?: BreakscapedString;
    level?: number | BreakscapedString;
    toc?: boolean;
    progress?: boolean;
    anchor?: BreakscapedString;
    // If an array is passed to reference, it will be considered an "[@reference:Some text]" property
    // If a BreakscapedText is passed to reference, it will be considered a "[►Reference]" tag
    reference?: BreakscapedString;
    referenceEnd?: BreakscapedString;
    item?: BreakscapedString;
    lead?: BreakscapedString;
    pageNumber?: BreakscapedString;
    marginNumber?: BreakscapedString;
    hint?: BreakscapedString;
    instruction?: BreakscapedString;
    isDefaultExample?: boolean;
    example?: Example;
    imageSource?: ImageSource;
    person?: Person;
    extraProperties?: {
      [key: string]: unknown | unknown[];
    };
    markConfig?: MarkConfig[];
    resources?: Resource | Resource[];
    body?: Body;
    sampleSolution?: BreakscapedString;
    elements?: BreakscapedString[];
    flashcards?: Flashcard[];
    statement?: Statement;
    statements?: Statement[];
    responses?: Response[];
    quizzes?: Quiz[];
    heading?: Heading;
    pairs?: Pair[];
    matrix?: Matrix[];
    table?: Table;
    choices?: Choice[];
    questions?: Question[];
    botResponses?: BotResponse[];
    ingredients?: Ingredient[];
    cardBits?: CardBit[];
    footer?: FooterText;

    markup?: string;
    parser?: ParserInfo;
  }): Bit | undefined {
    const {
      bitType,
      textFormat,
      resourceType,
      id,
      internalComment,
      externalId,
      spaceId,
      padletId,
      jupyterId,
      jupyterExecutionCount,
      aiGenerated,
      releaseVersion,
      releaseKind,
      releaseDate,
      ageRange,
      lang,
      language,
      publisher,
      theme,
      computerLanguage,
      target,
      tag,
      icon,
      iconTag,
      colorTag,
      flashcardSet,
      subtype,
      bookAlias,
      coverImage,
      publications,
      author,
      subject,
      date,
      location,
      kind,
      action,
      blockId,
      pageNo,
      x,
      y,
      width,
      height,
      index,
      classification,
      availableClassifications,
      tableFixedHeader,
      tableSearch,
      tableSort,
      tablePagination,
      quizCountItems,
      quizStrikethroughSolutions,
<<<<<<< HEAD
      codeLineNumbers,
      codeMinimap,

=======
>>>>>>> 7a32661d
      thumbImage,
      scormSource,
      posterImage,
      focusX,
      focusY,
      pointerLeft,
      pointerTop,
      backgroundWallpaper,
      duration,
      referenceProperty,
      deeplink,
      externalLink,
      externalLinkText,
      videoCallLink,
      vendorUrl,
      search,
      bot,
      list,
      textReference,
      isTracked,
      isInfoOnly,
      labelTrue,
      labelFalse,
      content2Buy,
      mailingList,
      buttonCaption,
      book,
      quotedPerson,
      partialAnswer,
      reasonableNumOfChars,
      resolved,
      resolvedDate,
      resolvedBy,
      maxCreatedBits,
      maxDisplayLevel,
      product,
      productList,
      productVideo,
      productVideoList,
      productFolder,
      technicalTerm,
      portions,
      title,
      subtitle,
      level,
      toc,
      progress,
      anchor,
      reference,
      referenceEnd,
      item,
      lead,
      pageNumber,
      marginNumber,
      hint,
      instruction,
      isDefaultExample,
      example,
      imageSource,
      person,
      markConfig,
      extraProperties,
      resources: _resources,
      body,
      sampleSolution,
      footer,

      markup,
      parser,
    } = data;

    const bitConfig = Config.getBitConfig(bitType);

    // Convert resources into an array
    const resources = ArrayUtils.asArray(_resources);

    // Set the card node data
    const cardNode = this.cardNode(data);

    // Add reasonableNumOfChars to the bit only for essay bits (in other cases it will be pushed down the tree)
    const reasonableNumOfCharsProperty = Config.isOfBitType(bitType, BitType.essay)
      ? this.toAstProperty(PropertyConfigKey.reasonableNumOfChars, reasonableNumOfChars)
      : undefined;

    // NOTE: Node order is important and is defined here
    const node: Bit = {
      bitType,
      textFormat: TextFormat.fromValue(textFormat) ?? bitConfig.textFormatDefault,
      resourceType: ResourceTag.fromValue(resourceType),
      id: this.toAstProperty(PropertyConfigKey.id, id),
      internalComment: this.toAstProperty(PropertyConfigKey.internalComment, internalComment),
      externalId: this.toAstProperty(PropertyConfigKey.externalId, externalId),
      spaceId: this.toAstProperty(PropertyConfigKey.spaceId, spaceId),
      padletId: this.toAstProperty(PropertyConfigKey.padletId, padletId),
      jupyterId: this.toAstProperty(PropertyConfigKey.jupyterId, jupyterId),
      jupyterExecutionCount: this.toAstProperty(PropertyConfigKey.jupyterExecutionCount, jupyterExecutionCount),
      aiGenerated: this.toAstProperty(PropertyConfigKey.aiGenerated, aiGenerated),
      releaseVersion: this.toAstProperty(PropertyConfigKey.releaseVersion, releaseVersion),
      releaseKind: this.toAstProperty(PropertyConfigKey.releaseKind, releaseKind),
      releaseDate: this.toAstProperty(PropertyConfigKey.releaseDate, releaseDate),
      book,
      ageRange: this.toAstProperty(PropertyConfigKey.ageRange, ageRange),
      lang: this.toAstProperty(PropertyConfigKey.lang, lang),
      language: this.toAstProperty(PropertyConfigKey.language, language),
      publisher: this.toAstProperty(PropertyConfigKey.publisher, publisher),
      theme: this.toAstProperty(PropertyConfigKey.theme, theme),
      computerLanguage: this.toAstProperty(PropertyConfigKey.computerLanguage, computerLanguage),
      target: this.toAstProperty(PropertyConfigKey.target, target),
      tag: this.toAstProperty(PropertyConfigKey.tag, tag),
      icon: this.toAstProperty(PropertyConfigKey.icon, icon),
      iconTag: this.toAstProperty(PropertyConfigKey.iconTag, iconTag),
      colorTag: this.toAstProperty(PropertyConfigKey.colorTag, colorTag),
      flashcardSet: this.toAstProperty(PropertyConfigKey.flashcardSet, flashcardSet),
      subtype: this.toAstProperty(PropertyConfigKey.subtype, subtype),
      bookAlias: this.toAstProperty(PropertyConfigKey.bookAlias, bookAlias),
      coverImage: this.toAstProperty(PropertyConfigKey.coverImage, coverImage),
      publications: this.toAstProperty(PropertyConfigKey.publications, publications),
      author: this.toAstProperty(PropertyConfigKey.author, author),
      subject: this.toAstProperty(PropertyConfigKey.subject, subject),
      date: this.toAstProperty(PropertyConfigKey.date, date),
      location: this.toAstProperty(PropertyConfigKey.location, location),
      kind: this.toAstProperty(PropertyConfigKey.kind, kind),
      action: this.toAstProperty(PropertyConfigKey.action, action),
      blockId: this.toAstProperty(PropertyConfigKey.blockId, blockId),
      pageNo: this.toAstProperty(PropertyConfigKey.pageNo, pageNo),
      x: this.toAstProperty(PropertyConfigKey.x, x),
      y: this.toAstProperty(PropertyConfigKey.y, y),
      width: this.toAstProperty(PropertyConfigKey.width, width),
      height: this.toAstProperty(PropertyConfigKey.height, height),
      index: this.toAstProperty(PropertyConfigKey.index, index),
      classification: this.toAstProperty(PropertyConfigKey.classification, classification),
      availableClassifications: this.toAstProperty(
        PropertyConfigKey.availableClassifications,
        availableClassifications,
      ),
      tableFixedHeader: this.toAstProperty(PropertyConfigKey.tableFixedHeader, tableFixedHeader),
      tableSearch: this.toAstProperty(PropertyConfigKey.tableSearch, tableSearch),
      tableSort: this.toAstProperty(PropertyConfigKey.tableSort, tableSort),
      tablePagination: this.toAstProperty(PropertyConfigKey.tablePagination, tablePagination),
      quizCountItems: this.toAstProperty(PropertyConfigKey.quizCountItems, quizCountItems),
      quizStrikethroughSolutions: this.toAstProperty(
        PropertyConfigKey.quizStrikethroughSolutions,
        quizStrikethroughSolutions,
      ),
<<<<<<< HEAD
      codeLineNumbers: this.toAstProperty(PropertyConfigKey.codeLineNumbers, codeLineNumbers),
      codeMinimap: this.toAstProperty(PropertyConfigKey.codeMinimap, codeMinimap),
=======
>>>>>>> 7a32661d
      thumbImage: this.toAstProperty(PropertyConfigKey.thumbImage, thumbImage),
      scormSource: this.toAstProperty(PropertyConfigKey.scormSource, scormSource),
      posterImage: this.toAstProperty(PropertyConfigKey.posterImage, posterImage),
      focusX: this.toAstProperty(PropertyConfigKey.focusX, focusX),
      focusY: this.toAstProperty(PropertyConfigKey.focusY, focusY),
      pointerLeft: this.toAstProperty(PropertyConfigKey.pointerLeft, pointerLeft),
      pointerTop: this.toAstProperty(PropertyConfigKey.pointerTop, pointerTop),
      backgroundWallpaper: this.toAstProperty(PropertyConfigKey.backgroundWallpaper, backgroundWallpaper),
      deeplink: this.toAstProperty(PropertyConfigKey.deeplink, deeplink),
      externalLink: this.toAstProperty(PropertyConfigKey.externalLink, externalLink),
      externalLinkText: this.toAstProperty(PropertyConfigKey.externalLinkText, externalLinkText),
      videoCallLink: this.toAstProperty(PropertyConfigKey.videoCallLink, videoCallLink),
      vendorUrl: this.toAstProperty(PropertyConfigKey.vendorUrl, vendorUrl),
      search: this.toAstProperty(PropertyConfigKey.search, search),
      bot: this.toAstProperty(PropertyConfigKey.bot, bot),
      duration: this.toAstProperty(PropertyConfigKey.duration, duration),
      referenceProperty: this.toAstProperty(PropertyConfigKey.property_reference, referenceProperty),
      list: this.toAstProperty(PropertyConfigKey.list, list),
      textReference: this.toAstProperty(PropertyConfigKey.textReference, textReference),
      isTracked: this.toAstProperty(PropertyConfigKey.isTracked, isTracked),
      isInfoOnly: this.toAstProperty(PropertyConfigKey.isInfoOnly, isInfoOnly),
      labelTrue: this.toAstProperty(PropertyConfigKey.labelTrue, labelTrue),
      labelFalse: this.toAstProperty(PropertyConfigKey.labelFalse, labelFalse),
      content2Buy: this.toAstProperty(PropertyConfigKey.content2Buy, content2Buy),
      mailingList: this.toAstProperty(PropertyConfigKey.mailingList, mailingList),
      buttonCaption: this.toAstProperty(PropertyConfigKey.buttonCaption, buttonCaption),
      quotedPerson: this.toAstProperty(PropertyConfigKey.quotedPerson, quotedPerson),
      partialAnswer: this.toAstProperty(PropertyConfigKey.partialAnswer, partialAnswer),
      reasonableNumOfChars: reasonableNumOfCharsProperty,
      resolved: this.toAstProperty(PropertyConfigKey.resolved, resolved),
      resolvedDate: this.toAstProperty(PropertyConfigKey.resolvedDate, resolvedDate),
      resolvedBy: this.toAstProperty(PropertyConfigKey.resolvedBy, resolvedBy),
      maxCreatedBits: this.toAstProperty(PropertyConfigKey.maxCreatedBits, maxCreatedBits),
      maxDisplayLevel: this.toAstProperty(PropertyConfigKey.maxDisplayLevel, maxDisplayLevel),
      product: this.toAstProperty(PropertyConfigKey.product, product),
      productList: this.toAstProperty(PropertyConfigKey.productList, productList),
      productVideo: this.toAstProperty(PropertyConfigKey.productVideo, productVideo),
      productVideoList: this.toAstProperty(PropertyConfigKey.productVideoList, productVideoList),
      productFolder: this.toAstProperty(PropertyConfigKey.productFolder, productFolder),
      technicalTerm,
      portions: this.toAstProperty(PropertyConfigKey.portions, portions),
      title,
      subtitle,
      level: NumberUtils.asNumber(level),
      toc: this.toAstProperty(PropertyConfigKey.toc, toc),
      progress: this.toAstProperty(PropertyConfigKey.progress, progress),
      anchor,
      reference,
      referenceEnd,
      markConfig,
      itemLead: this.itemLead(item, lead, pageNumber, marginNumber),
      hint,
      instruction,
      ...this.toExample(isDefaultExample, example),
      imageSource,
      person,
      resources,
      body,
      sampleSolution: ArrayUtils.asSingle(sampleSolution),
      cardNode,
      footer,

      markup,
      parser,

      // Must always be last in the AST so key clashes are avoided correctly with other properties
      extraProperties: this.parseExtraProperties(extraProperties),
    };

    // Push reasonableNumOfChars down the tree for the interview bit
    if (Config.isOfBitType(bitType, BitType.interview)) {
      this.pushDownTree(
        undefined,
        undefined,
        cardNode,
        'questions',
        PropertyConfigKey.reasonableNumOfChars,
        reasonableNumOfChars,
      );
    }

    // If isDefaultExample is set at the bit level, push the default example down the tree to the relevant nodes
    this.pushExampleDownTree(body, cardNode, isDefaultExample, example);

    // Set default values
    this.setDefaultBitValues(node);

    // Set the 'isExample' flags
    this.setIsExampleFlags(node);

    // Add the version to the parser info
    this.addVersionToParserInfo(node);

    // Remove Unset Optionals
    ObjectUtils.removeUnwantedProperties(node, {
      ignoreAllFalse: true,
      ignoreEmptyString: ['example'],
    });

    // Validate and correct invalid bits as much as possible
    return NodeValidator.validateBit(node);
  }

  /**
   * Build choice node
   *
   * @param data - data for the node
   * @returns
   */
  choice(data: {
    text: BreakscapedString;
    isCorrect: boolean;
    item?: BreakscapedString;
    lead?: BreakscapedString;
    pageNumber?: BreakscapedString;
    marginNumber?: BreakscapedString;
    hint?: BreakscapedString;
    instruction?: BreakscapedString;
    isDefaultExample?: boolean;
    example?: Example;
  }): Choice {
    const { text, isCorrect, item, lead, pageNumber, marginNumber, hint, instruction, isDefaultExample, example } =
      data;

    // NOTE: Node order is important and is defined here
    const node: Choice = {
      text,
      isCorrect: !!isCorrect,
      itemLead: this.itemLead(item, lead, pageNumber, marginNumber),
      hint,
      instruction,
      ...this.toExampleBoolean(isDefaultExample, example),
    };

    // Remove Unset Optionals
    ObjectUtils.removeUnwantedProperties(node, {
      ignoreAllFalse: true,
    });

    return node;
  }

  /**
   * Build response node
   *
   * @param data - data for the node
   * @returns
   */
  response(data: {
    text: BreakscapedString;
    isCorrect: boolean;
    item?: BreakscapedString;
    lead?: BreakscapedString;
    pageNumber?: BreakscapedString;
    marginNumber?: BreakscapedString;
    hint?: BreakscapedString;
    instruction?: BreakscapedString;
    isDefaultExample?: boolean;
    example?: Example;
  }): Response {
    const { text, isCorrect, item, lead, pageNumber, marginNumber, hint, instruction, isDefaultExample, example } =
      data;

    // NOTE: Node order is important and is defined here
    const node: Response = {
      text,
      isCorrect: !!isCorrect,
      itemLead: this.itemLead(item, lead, pageNumber, marginNumber),
      hint,
      instruction,
      ...this.toExampleBoolean(isDefaultExample, example),
    };

    // Remove Unset Optionals
    ObjectUtils.removeUnwantedProperties(node, {
      ignoreAllFalse: true,
    });

    return node;
  }

  /**
   * Build bot response node
   *
   * @param data - data for the node
   * @returns
   */
  botResponse(data: {
    response: BreakscapedString;
    reaction: BreakscapedString;
    feedback: BreakscapedString;
    item?: BreakscapedString;
    lead?: BreakscapedString;
    pageNumber?: BreakscapedString;
    marginNumber?: BreakscapedString;
    hint?: BreakscapedString;
  }): BotResponse {
    const { response, reaction, feedback, item, lead, pageNumber, marginNumber, hint } = data;

    // NOTE: Node order is important and is defined here
    const node: BotResponse = {
      response,
      reaction,
      feedback,
      itemLead: this.itemLead(item, lead, pageNumber, marginNumber),
      hint,
    };

    // Remove Unset Optionals
    ObjectUtils.removeUnwantedProperties(node, {
      ignoreEmptyString: ['response', 'reaction', 'feedback'],
    });

    return node;
  }

  /**
   * Build quiz node
   *
   * @param data - data for the node
   * @returns
   */
  quiz(data: {
    item?: BreakscapedString;
    lead?: BreakscapedString;
    pageNumber?: BreakscapedString;
    marginNumber?: BreakscapedString;
    hint?: BreakscapedString;
    instruction?: BreakscapedString;
    isDefaultExample?: boolean;
    example?: Example;
    choices?: Choice[];
    responses?: Response[];
  }): Quiz {
    const { choices, responses, item, lead, pageNumber, marginNumber, hint, instruction, isDefaultExample, example } =
      data;

    // Push isDefaultExample down the tree
    this.pushExampleDownTreeBoolean(isDefaultExample, example, true, choices);
    this.pushExampleDownTreeBoolean(isDefaultExample, example, false, responses);

    // NOTE: Node order is important and is defined here
    const node: Quiz = {
      itemLead: this.itemLead(item, lead, pageNumber, marginNumber),
      hint,
      instruction,
      isExample: isDefaultExample || example != null,
      choices,
      responses,
    };

    // Remove Unset Optionals
    ObjectUtils.removeUnwantedProperties(node, {
      ignoreAllFalse: true,
    });

    return node;
  }

  /**
   * Build heading node
   *
   * @param data - data for the node
   * @returns
   */
  heading(data: {
    forKeys: BreakscapedString;
    forValues: BreakscapedString | BreakscapedString[];
  }): Heading | undefined {
    const { forKeys, forValues } = data;

    if (forKeys == null) return undefined;

    // NOTE: Node order is important and is defined here
    const node: Heading = {
      forKeys: forKeys || Breakscape.EMPTY_STRING,
      forValues: ArrayUtils.asArray(forValues) ?? [],
    };

    // Remove Unset Optionals
    // ObjectUtils.removeUnwantedProperties(node);

    return node;
  }

  /**
   * Build pair node
   *
   * @param data - data for the node
   * @returns
   */
  pair(data: {
    key?: BreakscapedString;
    keyAudio?: AudioResource;
    keyImage?: ImageResource;
    values: BreakscapedString[];
    item?: BreakscapedString;
    lead?: BreakscapedString;
    pageNumber?: BreakscapedString;
    marginNumber?: BreakscapedString;
    hint?: BreakscapedString;
    instruction?: BreakscapedString;
    isCaseSensitive?: boolean;
    isDefaultExample?: boolean;
    example?: Example;
  }): Pair {
    const {
      key,
      keyAudio,
      keyImage,
      values,
      item,
      lead,
      pageNumber,
      marginNumber,
      hint,
      instruction,
      isCaseSensitive,
      isDefaultExample,
      example,
    } = data;

    // NOTE: Node order is important and is defined here
    const node: Pair = {
      key,
      keyAudio,
      keyImage,
      itemLead: this.itemLead(item, lead, pageNumber, marginNumber),
      hint,
      instruction,
      ...this.toExample(isDefaultExample, example),
      isCaseSensitive: isCaseSensitive ?? true, // default to true
      values,
    };

    // Remove Unset Optionals
    ObjectUtils.removeUnwantedProperties(node, {
      ignoreAllFalse: true,
    });

    return node;
  }

  /**
   * Build matrix node
   *
   * @param data - data for the node
   * @returns
   */
  matrix(data: {
    key: BreakscapedString;
    cells: MatrixCell[];
    item?: BreakscapedString;
    lead?: BreakscapedString;
    pageNumber?: BreakscapedString;
    marginNumber?: BreakscapedString;
    hint?: BreakscapedString;
    instruction?: BreakscapedString;
    isDefaultExample?: boolean;
  }): Matrix {
    const { key, cells, item, lead, pageNumber, marginNumber, hint, instruction, isDefaultExample } = data;

    let isExample = false;

    // Set isExample for matrix based on isExample for cells
    for (const c of cells ?? []) {
      if (isDefaultExample && !c.isExample) {
        c.isDefaultExample = true;
        c.isExample = true;
      }
      isExample = c.isExample ? true : isExample;
    }

    // NOTE: Node order is important and is defined here
    const node: Matrix = {
      key,
      itemLead: this.itemLead(item, lead, pageNumber, marginNumber),
      hint,
      instruction,
      isExample,
      cells,
    };

    // Remove Unset Optionals
    ObjectUtils.removeUnwantedProperties(node, {
      ignoreAllFalse: true,
    });

    return node;
  }

  /**
   * Build matrixCell node
   *
   * @param data - data for the node
   * @returns
   */
  matrixCell(data: {
    values: BreakscapedString[];
    item?: BreakscapedString;
    lead?: BreakscapedString;
    hint?: BreakscapedString;
    pageNumber?: BreakscapedString;
    marginNumber?: BreakscapedString;
    instruction?: BreakscapedString;
    isCaseSensitive?: boolean;
    isDefaultExample?: boolean;
    example?: Example;
  }): MatrixCell {
    const {
      values,
      item,
      lead,
      pageNumber,
      marginNumber,
      hint,
      instruction,
      isCaseSensitive,
      isDefaultExample,
      example,
    } = data;

    // NOTE: Node order is important and is defined here
    const node: MatrixCell = {
      values,
      itemLead: this.itemLead(item, lead, pageNumber, marginNumber),
      hint,
      instruction,
      isCaseSensitive: isCaseSensitive ?? true, // default to true
      ...this.toExample(isDefaultExample, example),
    };

    // Remove Unset Optionals
    ObjectUtils.removeUnwantedProperties(node, {
      ignoreAllFalse: true,
    });

    return node;
  }

  /**
   * Build table node
   *
   * @param data - data for the node
   * @returns
   */
  table(data: { columns: BreakscapedString[]; rows: BreakscapedString[][] }): Table {
    const { columns, rows } = data;

    // NOTE: Node order is important and is defined here
    const node: Table = {
      columns,
      rows,
    };

    // Remove Unset Optionals
    // ObjectUtils.removeUnwantedProperties(node, {
    //   ignoreAllFalse: true,
    // });

    return node;
  }

  /**
   * Build question node
   *
   * @param data - data for the node
   * @returns
   */
  question(data: {
    question: BreakscapedString;
    partialAnswer?: BreakscapedString;
    sampleSolution?: BreakscapedString;
    item?: BreakscapedString;
    lead?: BreakscapedString;
    pageNumber?: BreakscapedString;
    marginNumber?: BreakscapedString;
    hint?: BreakscapedString;
    instruction?: BreakscapedString;
    reasonableNumOfChars?: number;
    isDefaultExample?: boolean;
    example?: Example;
  }): Question {
    const {
      question,
      partialAnswer,
      item,
      lead,
      pageNumber,
      marginNumber,
      hint,
      instruction,
      reasonableNumOfChars,
      sampleSolution,
      isDefaultExample,
      example,
    } = data;

    // NOTE: Node order is important and is defined here
    const node: Question = {
      itemLead: this.itemLead(item, lead, pageNumber, marginNumber),
      question,
      partialAnswer,
      hint,
      instruction,
      ...this.toExample(isDefaultExample, example),
      reasonableNumOfChars,
      sampleSolution,
    };

    // Remove Unset Optionals
    ObjectUtils.removeUnwantedProperties(node, {
      ignoreEmptyString: ['question'],
      ignoreAllFalse: true,
    });

    return node;
  }

  /**
   * Build ingredient node
   *
   * @param data - data for the node
   * @returns
   */
  ingredient(data: {
    checked?: boolean;
    item?: BreakscapedString;
    quantity?: number;
    unit?: BreakscapedString;
    unitAbbr?: BreakscapedString;
    disableCalculation?: boolean;
  }): Ingredient {
    const { checked, item, quantity, unit, unitAbbr, disableCalculation } = data;

    // NOTE: Node order is important and is defined here
    const node: Ingredient = {
      checked: checked ?? false,
      item,
      quantity,
      unit,
      unitAbbr,
      disableCalculation,
    };

    // Remove Unset Optionals
    ObjectUtils.removeUnwantedProperties(node, {
      ignoreAllFalse: true,
    });

    return node;
  }

  /**
   * Build body node
   *
   * @param data - data for the node
   * @returns
   */
  body(data: { bodyParts: BodyPart[] }): Body {
    const { bodyParts } = data;

    const node: Body = {
      bodyParts,
    };

    return node;
  }

  /**
   * Build bodyPartText node
   *
   * @param data - data for the node
   * @returns
   */
  bodyText(data: { text: BreakscapedString }): BodyText {
    const { text } = data;

    // NOTE: Node order is important and is defined here
    const node: BodyText = {
      type: BodyBitType.text,
      data: {
        bodyText: text,
      },
    };
    return node;
  }

  /**
   * Build footer node
   *
   * @param data - data for the node
   * @returns
   */
  footerText(data: { text: BreakscapedString }): FooterText {
    const { text } = data;

    // NOTE: Node order is important and is defined here
    const node: FooterText = {
      footerText: text,
    };
    return node;
  }

  /**
   * Build gap node
   *
   * @param data - data for the node
   * @returns
   */
  gap(data: {
    solutions: BreakscapedString[];
    item?: BreakscapedString;
    lead?: BreakscapedString;
    pageNumber?: BreakscapedString;
    marginNumber?: BreakscapedString;
    hint?: BreakscapedString;
    instruction?: BreakscapedString;
    isCaseSensitive?: boolean;
    isDefaultExample?: boolean;
    example?: Example;
  }): Gap {
    const {
      solutions,
      item,
      lead,
      pageNumber,
      marginNumber,
      hint,
      instruction,
      isCaseSensitive,
      isDefaultExample,
      example,
    } = data;

    // const defaultExample = Array.isArray(solutions) && solutions.length === 1 ? solutions[0] : null;

    // NOTE: Node order is important and is defined here
    const node: Gap = {
      type: BodyBitType.gap,
      data: {
        solutions,
        itemLead: this.itemLead(item, lead, pageNumber, marginNumber),
        hint,
        instruction,
        isCaseSensitive: isCaseSensitive ?? true, // default to true
        ...this.toExample(isDefaultExample, example),
      },
    };

    // Remove Unset Optionals
    ObjectUtils.removeUnwantedProperties(node, {
      ignoreAllFalse: true,
    });

    return node;
  }

  /**
   * Build mark config node
   *
   * @param data - data for the node
   * @returns
   */
  markConfig(data: { mark: BreakscapedString; color?: BreakscapedString; emphasis?: BreakscapedString }): MarkConfig {
    const { mark, color, emphasis } = data;

    // NOTE: Node order is important and is defined here
    const node: MarkConfig = {
      mark,
      color,
      emphasis,
    };

    // Remove Unset Optionals
    ObjectUtils.removeUnwantedProperties(node);

    return node;
  }

  /**
   * Build mark node
   *
   * @param data - data for the node
   * @returns
   */
  mark(data: {
    solution: BreakscapedString;
    mark?: BreakscapedString;
    item?: BreakscapedString;
    lead?: BreakscapedString;
    pageNumber?: BreakscapedString;
    marginNumber?: BreakscapedString;
    hint?: BreakscapedString;
    instruction?: BreakscapedString;
    isDefaultExample?: boolean;
    example?: BreakscapedString | boolean;
  }): Mark {
    const { solution, mark, item, lead, pageNumber, marginNumber, hint, instruction, isDefaultExample, example } = data;

    // NOTE: Node order is important and is defined here
    const node: Mark = {
      type: BodyBitType.mark,
      data: {
        solution,
        mark,
        itemLead: this.itemLead(item, lead, pageNumber, marginNumber),
        hint,
        instruction,
        ...this.toExample(isDefaultExample, example),
      },
    };

    // Remove Unset Optionals
    ObjectUtils.removeUnwantedProperties(node);

    return node;
  }

  /**
   * Build select node
   *
   * @param data - data for the node
   * @returns
   */
  select(data: {
    options: SelectOption[];
    prefix?: BreakscapedString;
    postfix?: BreakscapedString;
    item?: BreakscapedString;
    lead?: BreakscapedString;
    pageNumber?: BreakscapedString;
    marginNumber?: BreakscapedString;
    hint?: BreakscapedString;
    instruction?: BreakscapedString;
  }): Select {
    const { options, prefix, postfix, item, lead, pageNumber, marginNumber, hint, instruction } = data;

    // NOTE: Node order is important and is defined here
    const node: Select = {
      type: BodyBitType.select,
      data: {
        prefix,
        options,
        postfix,
        itemLead: this.itemLead(item, lead, pageNumber, marginNumber),
        hint,
        instruction,
      },
    };

    // Remove Unset Optionals
    ObjectUtils.removeUnwantedProperties(node, {
      ignoreAllFalse: true,
    });

    return node;
  }

  /**
   * Build selectOption node
   *
   * @param data - data for the node
   * @returns
   */
  selectOption(data: {
    text: BreakscapedString;
    isCorrect: boolean;
    item?: BreakscapedString;
    lead?: BreakscapedString;
    pageNumber?: BreakscapedString;
    marginNumber?: BreakscapedString;
    hint?: BreakscapedString;
    instruction?: BreakscapedString;
    isDefaultExample?: boolean;
    example?: Example;
  }): SelectOption {
    const { text, isCorrect, item, lead, pageNumber, marginNumber, hint, instruction, isDefaultExample, example } =
      data;

    // NOTE: Node order is important and is defined here
    const node: SelectOption = {
      text,
      isCorrect: !!isCorrect,
      itemLead: this.itemLead(item, lead, pageNumber, marginNumber),
      hint,
      instruction,
      ...this.toExample(isDefaultExample, example),
    };

    // Remove Unset Optionals
    ObjectUtils.removeUnwantedProperties(node, {
      ignoreAllFalse: true,
    });

    return node;
  }

  /**
   * Build highlight node
   *
   * @param data - data for the node
   * @returns
   */
  highlight(data: {
    texts: HighlightText[];
    prefix?: BreakscapedString;
    postfix?: BreakscapedString;
    item?: BreakscapedString;
    lead?: BreakscapedString;
    pageNumber?: BreakscapedString;
    marginNumber?: BreakscapedString;
    hint?: BreakscapedString;
    instruction?: BreakscapedString;
  }): Highlight {
    const { texts, prefix, postfix, item, lead, pageNumber, marginNumber, hint, instruction } = data;

    // NOTE: Node order is important and is defined here
    const node: Highlight = {
      type: BodyBitType.highlight,
      data: {
        prefix,
        texts,
        postfix,
        itemLead: this.itemLead(item, lead, pageNumber, marginNumber),
        hint,
        instruction,
      },
    };

    // Remove Unset Optionals
    ObjectUtils.removeUnwantedProperties(node, {
      ignoreAllFalse: true,
    });

    return node;
  }

  /**
   * Build highlightText node
   *
   * @param data - data for the node
   * @returns
   */
  highlightText(data: {
    text: BreakscapedString;
    isCorrect: boolean;
    isHighlighted: boolean;
    item?: BreakscapedString;
    lead?: BreakscapedString;
    pageNumber?: BreakscapedString;
    marginNumber?: BreakscapedString;
    hint?: BreakscapedString;
    instruction?: BreakscapedString;
    isDefaultExample?: boolean;
    example?: Example;
  }): HighlightText {
    const {
      text,
      isCorrect,
      isHighlighted,
      item,
      lead,
      pageNumber,
      marginNumber,
      hint,
      instruction,
      isDefaultExample,
      example,
    } = data;

    // NOTE: Node order is important and is defined here
    const node: HighlightText = {
      text,
      isCorrect: !!isCorrect,
      isHighlighted: !!isHighlighted,
      itemLead: this.itemLead(item, lead, pageNumber, marginNumber),
      hint,
      instruction,
      ...this.toExample(isDefaultExample, example),
    };

    // Remove Unset Optionals
    ObjectUtils.removeUnwantedProperties(node, {
      ignoreAllFalse: true,
    });

    return node;
  }

  /**
   * Build flashcard node
   *
   * @param data - data for the node
   * @returns
   */
  flashcard(data: {
    question: BreakscapedString;
    answer?: BreakscapedString;
    alternativeAnswers?: BreakscapedString[];
    item?: BreakscapedString;
    lead?: BreakscapedString;
    pageNumber?: BreakscapedString;
    marginNumber?: BreakscapedString;
    hint?: BreakscapedString;
    instruction?: BreakscapedString;
    isDefaultExample?: boolean;
    example?: Example;
  }): Flashcard {
    const {
      question,
      answer,
      alternativeAnswers,
      item,
      lead,
      pageNumber,
      marginNumber,
      hint,
      instruction,
      isDefaultExample,
      example,
    } = data;

    // NOTE: Node order is important and is defined here
    const node: Flashcard = {
      question,
      answer,
      alternativeAnswers,
      itemLead: this.itemLead(item, lead, pageNumber, marginNumber),
      hint,
      instruction,
      ...this.toExampleBoolean(isDefaultExample, example),
    };

    // Remove Unset Optionals
    ObjectUtils.removeUnwantedProperties(node, {
      ignoreAllFalse: true,
    });

    return node;
  }

  /**
   * Build statement node
   *
   * @param data - data for the node
   * @returns
   */
  statement(data: {
    text: BreakscapedString;
    isCorrect: boolean;
    item?: BreakscapedString;
    lead?: BreakscapedString;
    pageNumber?: BreakscapedString;
    marginNumber?: BreakscapedString;
    hint?: BreakscapedString;
    instruction?: BreakscapedString;
    isDefaultExample?: boolean;
    example?: Example;
  }): Statement {
    const { text, isCorrect, item, lead, pageNumber, marginNumber, hint, instruction, isDefaultExample, example } =
      data;

    // NOTE: Node order is important and is defined here
    const node: Statement = {
      text,
      isCorrect: !!isCorrect,
      itemLead: this.itemLead(item, lead, pageNumber, marginNumber),
      hint,
      instruction,
      ...this.toExampleBoolean(isDefaultExample, example),
    };

    // Remove Unset Optionals
    ObjectUtils.removeUnwantedProperties(node, {
      ignoreAllFalse: true,
    });

    return node;
  }

  /**
   * Build (image-on-device) imageSource node
   *
   * @param data - data for the node
   * @returns
   */
  imageSource(data: {
    url: BreakscapedString;
    mockupId: BreakscapedString;
    size?: number;
    format?: BreakscapedString;
    trim?: boolean;
  }): ImageSource {
    const { url, mockupId, size, format, trim } = data;

    // NOTE: Node order is important and is defined here
    const node: ImageSource = {
      url,
      mockupId,
      size,
      format,
      trim,
    };

    // Remove Unset Optionals
    ObjectUtils.removeUnwantedProperties(node, {
      ignoreFalse: ['trim'],
    });

    return node;
  }

  /**
   * Build (chat) person node
   *
   * @param data - data for the node
   * @returns
   */
  person(data: { name: BreakscapedString; title?: BreakscapedString; avatarImage?: ImageResource }): Person {
    const { name, title, avatarImage } = data;

    // NOTE: Node order is important and is defined here
    const node: Person = {
      name,
      title,
      avatarImage,
    };

    // Remove Unset Optionals
    ObjectUtils.removeUnwantedProperties(node);

    return node;
  }

  /**
   * Build (cook-ingredients) technicalTerm node
   *
   * @param data - data for the node
   * @returns
   */
  technicalTerm(data: { term: BreakscapedString; lang?: BreakscapedString }): TechnicalTerm {
    const { term, lang } = data;

    // NOTE: Node order is important and is defined here
    const node: TechnicalTerm = {
      term,
      lang,
    };

    // Remove Unset Optionals
    ObjectUtils.removeUnwantedProperties(node);

    return node;
  }

  //
  // Private
  //

  private itemLead(
    item: BreakscapedString | undefined,
    lead: BreakscapedString | undefined,
    pageNumber: BreakscapedString | undefined,
    marginNumber: BreakscapedString | undefined,
  ): ItemLead | undefined {
    let node: ItemLead | undefined;

    // NOTE: Node order is important and is defined here
    if (item || lead || pageNumber || marginNumber) {
      node = {
        item,
        lead,
        pageNumber,
        marginNumber,
      };
    }

    return node;
  }

  /**
   * Build card bit node
   *
   * @param data - data for the node
   * @returns
   */
  cardBit(data: {
    item?: BreakscapedString;
    lead?: BreakscapedString;
    pageNumber?: BreakscapedString;
    marginNumber?: BreakscapedString;
    hint?: BreakscapedString;
    instruction?: BreakscapedString;
    isDefaultExample?: boolean;
    example?: Example;
    extraProperties?: {
      [key: string]: unknown | unknown[];
    };
    body?: Body;
  }): CardBit | undefined {
    const {
      item,
      lead,
      pageNumber,
      marginNumber,
      hint,
      instruction,
      isDefaultExample,
      example,
      extraProperties,
      body,
    } = data;

    // NOTE: Node order is important and is defined here
    const node: CardBit = {
      itemLead: this.itemLead(item, lead, pageNumber, marginNumber),
      hint,
      instruction,
      ...this.toExample(isDefaultExample, example),
      body,

      // Must always be last in the AST so key clashes are avoided correctly with other properties
      extraProperties: this.parseExtraProperties(extraProperties),
    };

    // Remove Unset Optionals
    ObjectUtils.removeUnwantedProperties(node, {
      ignoreAllFalse: true,
      ignoreEmptyString: ['example'],
    });

    // Validate and correct invalid bits as much as possible
    return NodeValidator.validateCardBit(node);
  }

  private cardNode(data: {
    flashcards?: Flashcard[];
    questions?: Question[];
    elements?: BreakscapedString[];
    statement?: Statement;
    statements?: Statement[];
    choices?: Choice[];
    responses?: Response[];
    quizzes?: Quiz[];
    heading?: Heading;
    pairs?: Pair[];
    matrix?: Matrix[];
    table?: Table;
    botResponses?: BotResponse[];
    ingredients?: Ingredient[];
    cardBits?: CardBit[];
  }): CardNode | undefined {
    let node: CardNode | undefined;
    const {
      questions,
      elements,
      flashcards,
      statement,
      statements,
      choices,
      responses,
      quizzes,
      heading,
      pairs,
      matrix,
      table,
      botResponses,
      ingredients,
      cardBits,
    } = data;

    if (
      questions ||
      elements ||
      flashcards ||
      statement ||
      statements ||
      choices ||
      responses ||
      quizzes ||
      heading ||
      pairs ||
      matrix ||
      table ||
      botResponses ||
      ingredients ||
      cardBits
    ) {
      node = {
        questions,
        elements,
        flashcards,
        statement,
        statements,
        choices,
        responses,
        quizzes,
        heading,
        pairs,
        matrix,
        table,
        botResponses,
        ingredients,
        cardBits,
      };

      // Remove Unset Optionals
      ObjectUtils.removeUnwantedProperties(node);
    }

    return node;
  }

  /**
   * Set examples down the tree
   *
   * @param body
   * @param cardNode
   * @param isDefaultExample
   * @param example
   * @returns true if any of the answers has an example, otherwise undefined
   */
  private pushExampleDownTree(
    body: Body | undefined,
    cardNode: CardNode | undefined,
    isDefaultExample: boolean | undefined,
    example: Example | undefined,
  ): void {
    if (isDefaultExample || example) {
      if (cardNode) {
        this.pushExampleDownTreeString(isDefaultExample, example, cardNode.pairs as WithExample[]);
        this.pushExampleDownTreeBoolean(isDefaultExample, example, false, cardNode.flashcards as WithExample[]);
        this.pushExampleDownTreeBoolean(isDefaultExample, example, true, cardNode.choices as WithExample[]);
        this.pushExampleDownTreeBoolean(
          isDefaultExample,
          example,
          false,
          cardNode.responses as WithExample[],
          cardNode.statements as WithExample[],
          cardNode.statement as WithExample,
        );
        if (cardNode.quizzes) {
          for (const quiz of cardNode.quizzes) {
            this.pushExampleDownTreeBoolean(isDefaultExample, example, true, quiz.choices);
            this.pushExampleDownTreeBoolean(isDefaultExample, example, false, quiz.responses);
          }
        }
        if (cardNode.matrix) {
          for (const m of cardNode.matrix) {
            this.pushExampleDownTreeString(isDefaultExample, example, m.cells);
          }
        }
      }
      if (body) {
        this.pushExampleDownTreeBodyBits(isDefaultExample, example, body);
      }
    }
  }

  /**
   * Set examples for boolean nodes
   *
   * @param isDefaultExample
   * @param example
   * @param onlyCorrect
   * @param nodes
   * @returns true if any of the answers has an example, otherwise undefined
   */
  private pushExampleDownTreeBoolean(
    isDefaultExample: boolean | undefined,
    example: Example | undefined,
    onlyCorrect: boolean,
    ...nodes: (WithExample | WithExample[] | undefined)[]
  ): void {
    if (!isDefaultExample && !example) return;

    if (Array.isArray(nodes)) {
      for (const ds of nodes) {
        if (ds) {
          const exampleNodes = Array.isArray(ds) ? ds : [ds];
          BitUtils.fillBooleanExample(exampleNodes, isDefaultExample, example, onlyCorrect);
        }
      }
    }
  }

  /**
   * Set examples for string nodes
   *
   * @param isDefaultExample
   * @param example
   * @param nodes
   * @returns true if any of the answers has an example, otherwise undefined
   */
  private pushExampleDownTreeString(
    isDefaultExample: boolean | undefined,
    example: Example | undefined,
    ...nodes: (WithExample | WithExample[] | undefined)[]
  ): void {
    if (!isDefaultExample && !example) return;

    if (Array.isArray(nodes)) {
      for (const ds of nodes) {
        if (ds) {
          const exampleNodes = Array.isArray(ds) ? ds : [ds];
          BitUtils.fillStringExample(exampleNodes, isDefaultExample, example, false);
        }
      }
    }
  }

  private pushExampleDownTreeBodyBits(
    isDefaultExample: boolean | undefined,
    example: Example | undefined,
    body: Body | undefined,
  ): void {
    if (!isDefaultExample && !example) return;
    if (!body || !body.bodyParts || body.bodyParts.length === 0) return;

    for (const part of body.bodyParts) {
      if (part) {
        switch (part.type) {
          case BodyBitType.gap: {
            const gap = part as Gap;
            BitUtils.fillStringExample([gap.data], isDefaultExample, example, false);
            break;
          }
          case BodyBitType.mark: {
            const mark = part as Mark;
            BitUtils.fillBooleanExample([mark.data], isDefaultExample, example, false);
            break;
          }
          case BodyBitType.select: {
            const select = part as Select;
            BitUtils.fillBooleanExample(select.data.options, isDefaultExample, example, true);
            break;
          }
          case BodyBitType.highlight: {
            const highlight = part as Highlight;
            BitUtils.fillBooleanExample(highlight.data.texts, isDefaultExample, example, true);
            break;
          }
        }
      }
    }
  }

  /**
   * Push a value down the tree, without overriding existing values
   *
   * This function is not type safe and should be used with care
   *
   * @param body set if the value should be passed down the body to the body bits
   * @param bodyBitTypes body bit types to push the value down to
   * @param cardNode set if the value should be passed down the card node
   * @param path path for the value
   * @param value the value to push down
   */
  private pushDownTree(
    body: Body | undefined,
    bodyBitTypes: BodyBitTypeType[] | undefined,
    cardNode: CardNode | undefined,
    cardNodePath: string | undefined,
    path: string,
    value: unknown,
  ): void {
    if (value === undefined) return;

    // Add value to card nodes if required (TODO - nested paths)
    if (cardNode && cardNodePath) {
      // eslint-disable-next-line @typescript-eslint/no-explicit-any
      const cardNodeAny = cardNode as any;
      const cards = cardNodeAny[cardNodePath];
      if (Array.isArray(cards)) {
        for (const card of cards) {
          if (card[path] == null) {
            card[path] = value;
          }
        }
      }
    }

    // Add value to body bit types if required
    if (bodyBitTypes && body && body.bodyParts && body.bodyParts.length > 0) {
      for (const part of body.bodyParts) {
        if (part) {
          if (bodyBitTypes.indexOf(part.type) !== -1) {
            // eslint-disable-next-line @typescript-eslint/no-explicit-any
            const data = part.data as any;
            data[path] = value;
          }
        }
      }
    }
  }

  private parseExtraProperties(extraProperties: { [key: string]: unknown } | undefined): ExtraProperties | undefined {
    if (!extraProperties) return undefined;

    const entries = Object.entries(extraProperties);
    if (entries.length === 0) return undefined;

    const res: ExtraProperties = {};

    for (const [key, value] of entries) {
      res[key] = ArrayUtils.asArray(value) || [value];
    }

    return res;
  }

  /**
   * Set the 'isExample' flags on the bit
   *
   * The flag is set if the bit has an example. The flag is set at each branch level up the tree from
   * where the 'example' exists.
   *
   * @param bit
   */
  private setIsExampleFlags(bit: Bit) {
    bit.isExample = false;

    const checkIsExample = (example: WithExample): boolean => {
      if (!example) return false;

      if (example.isDefaultExample || example.example != undefined) {
        example.isExample = true;
        bit.isExample = true;
      } else {
        if (example === bit) {
          example.isExample = !!bit.isExample;
        } else {
          example.isExample = false;
        }
      }
      return example.isExample;
    };

    const { body, cardNode } = bit;

    // Body bit level

    if (body && body.bodyParts) {
      for (const bodyPart of body.bodyParts) {
        switch (bodyPart.type) {
          case BodyBitType.gap:
          case BodyBitType.mark: {
            checkIsExample(bodyPart.data as WithExample);
            break;
          }

          case BodyBitType.select: {
            const select = bodyPart as Select;
            let hasExample = false;
            for (const option of select.data.options) {
              hasExample = checkIsExample(option as WithExample) ? true : hasExample;
            }
            select.data.isExample = hasExample;
            break;
          }

          case BodyBitType.highlight: {
            const highlight = bodyPart as Highlight;
            let hasExample = false;
            for (const text of highlight.data.texts) {
              hasExample = checkIsExample(text as WithExample) ? true : hasExample;
            }
            highlight.data.isExample = hasExample;
            break;
          }
        }
      }
    }

    // Card level

    if (cardNode) {
      // flashcards
      for (const v of cardNode.flashcards ?? []) {
        checkIsExample(v as WithExample);
      }

      // pairs
      for (const v of cardNode.pairs ?? []) {
        checkIsExample(v as WithExample);
      }
      // matrix
      for (const mx of cardNode.matrix ?? []) {
        let hasExample = false;

        // matrix cell
        for (const v of mx.cells ?? []) {
          hasExample = checkIsExample(v as WithExample) ? true : hasExample;
        }
        mx.isExample = hasExample;
      }
      // quizzes
      for (const quiz of cardNode.quizzes ?? []) {
        let hasExample = false;

        // responses
        for (const v of quiz.responses ?? []) {
          hasExample = checkIsExample(v as WithExample) ? true : hasExample;
        }
        // choices
        for (const v of quiz.choices ?? []) {
          hasExample = checkIsExample(v as WithExample) ? true : hasExample;
        }
        quiz.isExample = hasExample;
      }
      // responses
      for (const v of cardNode.responses ?? []) {
        checkIsExample(v as WithExample);
      }
      // choices
      for (const v of cardNode.choices ?? []) {
        checkIsExample(v as WithExample);
      }
      // statements
      for (const v of cardNode.statements ?? []) {
        checkIsExample(v as WithExample);
      }
      // statement
      checkIsExample(cardNode.statement as WithExample);
      // NO: elements
      // questions
      for (const v of cardNode.questions ?? []) {
        checkIsExample(v as WithExample);
      }
    }

    // Bit level

    // statement
    checkIsExample(bit.statement as WithExample);
    // responses
    for (const v of bit.responses ?? []) {
      checkIsExample(v as WithExample);
    }
    // choices
    for (const v of bit.choices ?? []) {
      checkIsExample(v as WithExample);
    }

    // Bit itself
    checkIsExample(bit as WithExample);
  }

  private setDefaultBitValues(bit: Bit) {
    // Set AIGenerated == true for all AI generated bits
    switch (bit.bitType) {
      case BitType.articleAi:
      case BitType.noteAi:
      case BitType.summaryAi:
        bit.aiGenerated = this.toAstProperty(PropertyConfigKey.aiGenerated, true);
        break;
    }
  }

  private addVersionToParserInfo(bit: Bit) {
    const parser: ParserInfo = bit.parser ?? {};
    parser.version = env.appVersion.full;
    bit.parser = parser;
  }
}

export { Builder };<|MERGE_RESOLUTION|>--- conflicted
+++ resolved
@@ -139,11 +139,8 @@
     tablePagination?: boolean;
     quizCountItems?: boolean;
     quizStrikethroughSolutions?: boolean;
-<<<<<<< HEAD
     codeLineNumbers?: boolean;
     codeMinimap?: boolean;
-=======
->>>>>>> 7a32661d
     thumbImage?: BreakscapedString;
     scormSource?: BreakscapedString;
     posterImage?: BreakscapedString;
@@ -285,12 +282,8 @@
       tablePagination,
       quizCountItems,
       quizStrikethroughSolutions,
-<<<<<<< HEAD
       codeLineNumbers,
       codeMinimap,
-
-=======
->>>>>>> 7a32661d
       thumbImage,
       scormSource,
       posterImage,
@@ -435,11 +428,8 @@
         PropertyConfigKey.quizStrikethroughSolutions,
         quizStrikethroughSolutions,
       ),
-<<<<<<< HEAD
       codeLineNumbers: this.toAstProperty(PropertyConfigKey.codeLineNumbers, codeLineNumbers),
       codeMinimap: this.toAstProperty(PropertyConfigKey.codeMinimap, codeMinimap),
-=======
->>>>>>> 7a32661d
       thumbImage: this.toAstProperty(PropertyConfigKey.thumbImage, thumbImage),
       scormSource: this.toAstProperty(PropertyConfigKey.scormSource, scormSource),
       posterImage: this.toAstProperty(PropertyConfigKey.posterImage, posterImage),
