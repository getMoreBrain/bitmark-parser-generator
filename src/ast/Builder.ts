--- conflicted
+++ resolved
@@ -127,20 +127,13 @@
     textReference?: string;
     isTracked?: boolean;
     isInfoOnly?: boolean;
-<<<<<<< HEAD
-    labelTrue?: string | string[];
-    labelFalse?: string | string[];
-    quotedPerson?: string | string[];
-    reasonableNumOfChars?: number;
-    levelProperty?: string | string[];
-=======
     labelTrue?: string;
     labelFalse?: string;
     content2Buy?: string;
     quotedPerson?: string;
+    reasonableNumOfChars?: number;    
     partialAnswer?: string;
     levelProperty?: string;
->>>>>>> 8afad7c7
     book?: string;
     title?: string;
     subtitle?: string;
@@ -166,12 +159,7 @@
     markConfig?: MarkConfig[];
     resources?: Resource | Resource[];
     body?: Body;
-<<<<<<< HEAD
-    sampleSolution?: string | string[];
-    partialAnswer?: string | string[];
-=======
     sampleSolution?: string;
->>>>>>> 8afad7c7
     elements?: string[];
     flashcards?: Flashcard[];
     statement?: Statement;
