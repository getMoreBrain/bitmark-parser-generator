import { Breakscape } from '../breakscaping/Breakscape';
import { BreakscapedString } from '../model/ast/BreakscapedString';
import { PropertyConfigKey } from '../model/config/enum/PropertyConfigKey';
import { AliasBitType, BitType, RootBitType } from '../model/enum/BitType';
import { BodyBitType, BodyBitTypeType } from '../model/enum/BodyBitType';
import { ResourceTag, ResourceTagType } from '../model/enum/ResourceTag';
import { TextFormat, TextFormatType } from '../model/enum/TextFormat';
import { ParserError } from '../model/parser/ParserError';
import { ParserInfo } from '../model/parser/ParserInfo';
import { ParserLocation } from '../model/parser/ParserLocation';
import { ArrayUtils } from '../utils/ArrayUtils';
import { BitUtils } from '../utils/BitUtils';
import { NumberUtils } from '../utils/NumberUtils';
import { ObjectUtils } from '../utils/ObjectUtils';
import { env } from '../utils/env/Env';

import { BaseBuilder, WithExample } from './BaseBuilder';
import { NodeValidator } from './rules/NodeValidator';

import {
  Bit,
  BitmarkAst,
  Resource,
  Body,
  Statement,
  Response,
  Quiz,
  Heading,
  Pair,
  Matrix,
  Choice,
  Question,
  FooterText,
  AudioResource,
  ImageResource,
  MatrixCell,
  Gap,
  SelectOption,
  Select,
  HighlightText,
  Highlight,
  ItemLead,
  ExtraProperties,
  BotResponse,
  Partner,
  BodyText,
  BodyPart,
  CardNode,
  Comment,
  Mark,
  MarkConfig,
  Example,
  Flashcard,
  ImageSource,
} from '../model/ast/Nodes';

/**
 * Builder to build bitmark AST node programmatically
 */
class Builder extends BaseBuilder {
  /**
   * Build bitmark node
   *
   * @param data - data for the node
   * @returns
   */
  bitmark(data: { bits?: Bit[]; errors?: ParserError[] }): BitmarkAst {
    const { bits, errors } = data;

    const node: BitmarkAst = {
      bits,
      errors,
    };

    // Remove Unset Optionals
    ObjectUtils.removeUnwantedProperties(node);

    return node;
  }

  /**
   * Build bit node
   *
   * @param data - data for the node
   * @returns
   */
  bit(data: {
    bitType: BitType;
    textFormat?: TextFormatType;
    resourceType?: ResourceTagType; // This is optional, it will be inferred from the resource
    id?: BreakscapedString | BreakscapedString[];
    externalId?: BreakscapedString | BreakscapedString[];
    spaceId?: BreakscapedString | BreakscapedString[];
    padletId?: BreakscapedString;
    jupyterId?: BreakscapedString;
    jupyterExecutionCount?: number;
    aiGenerated?: boolean;
    releaseVersion?: BreakscapedString;
    ageRange?: number | number[];
    lang?: BreakscapedString;
    language?: BreakscapedString | BreakscapedString[];
    computerLanguage?: BreakscapedString;
    target?: BreakscapedString | BreakscapedString[];
    tag?: BreakscapedString | BreakscapedString[];
    icon?: BreakscapedString;
    iconTag?: BreakscapedString;
    colorTag?: BreakscapedString | BreakscapedString[];
    flashcardSet?: BreakscapedString | BreakscapedString[];
    subtype?: BreakscapedString;
    bookAlias?: BreakscapedString | BreakscapedString[];
    coverImage?: BreakscapedString | BreakscapedString[];
    publisher?: BreakscapedString | BreakscapedString[];
    publications?: BreakscapedString | BreakscapedString[];
    author?: BreakscapedString | BreakscapedString[];
    subject?: BreakscapedString | BreakscapedString[];
    date?: BreakscapedString;
    location?: BreakscapedString;
    theme?: BreakscapedString | BreakscapedString[];
    kind?: BreakscapedString;
    action?: BreakscapedString;
    thumbImage?: BreakscapedString;
    focusX?: number;
    focusY?: number;
    duration?: BreakscapedString;
    referenceProperty?: BreakscapedString | BreakscapedString[];
    deeplink?: BreakscapedString | BreakscapedString[];
    externalLink?: BreakscapedString;
    externalLinkText?: BreakscapedString;
    videoCallLink?: BreakscapedString;
    bot?: BreakscapedString | BreakscapedString[];
    list?: BreakscapedString | BreakscapedString[];
    textReference?: BreakscapedString;
    isTracked?: boolean;
    isInfoOnly?: boolean;
    labelTrue?: BreakscapedString;
    labelFalse?: BreakscapedString;
    content2Buy?: BreakscapedString;
    quotedPerson?: BreakscapedString;
    reasonableNumOfChars?: number;
    maxCreatedBits?: number;
    partialAnswer?: BreakscapedString;
    book?: BreakscapedString;
    title?: BreakscapedString;
    subtitle?: BreakscapedString;
    level?: number | BreakscapedString;
    toc?: boolean;
    progress?: boolean;
    anchor?: BreakscapedString;
    // If an array is passed to reference, it will be considered an "[@reference:Some text]" property
    // If a BreakscapedText is passed to reference, it will be considered a "[►Reference]" tag
    reference?: BreakscapedString;
    referenceEnd?: BreakscapedString;
    item?: BreakscapedString;
    lead?: BreakscapedString;
    hint?: BreakscapedString;
    instruction?: BreakscapedString;
    isDefaultExample?: boolean;
    example?: Example;
    imageSource?: ImageSource;
    partner?: Partner;
    extraProperties?: {
      [key: string]: unknown | unknown[];
    };
    markConfig?: MarkConfig[];
    resources?: Resource | Resource[];
    body?: Body;
    sampleSolution?: BreakscapedString;
    elements?: BreakscapedString[];
    flashcards?: Flashcard[];
    statement?: Statement;
    statements?: Statement[];
    responses?: Response[];
    quizzes?: Quiz[];
    heading?: Heading;
    pairs?: Pair[];
    matrix?: Matrix[];
    choices?: Choice[];
    questions?: Question[];
    botResponses?: BotResponse[];
    footer?: FooterText;

    markup?: string;
    parser?: ParserInfo;
  }): Bit | undefined {
    const {
      bitType,
      textFormat,
      resourceType,
      id,
      externalId,
      spaceId,
      padletId,
      jupyterId,
      jupyterExecutionCount,
      aiGenerated,
      releaseVersion,
      ageRange,
      lang,
      language,
      computerLanguage,
      target,
      tag,
      icon,
      iconTag,
      colorTag,
      flashcardSet,
      subtype,
      bookAlias,
      coverImage,
      publisher,
      publications,
      author,
      subject,
      date,
      location,
      theme,
      kind,
      action,
      thumbImage,
      focusX,
      focusY,
      duration,
      referenceProperty,
      deeplink,
      externalLink,
      externalLinkText,
      videoCallLink,
      bot,
      list,
      textReference,
      isTracked,
      isInfoOnly,
      labelTrue,
      labelFalse,
      content2Buy,
      book,
      quotedPerson,
      partialAnswer,
      reasonableNumOfChars,
      maxCreatedBits,
      title,
      subtitle,
      level,
      toc,
      progress,
      anchor,
      reference,
      referenceEnd,
      item,
      lead,
      hint,
      instruction,
      isDefaultExample,
      example,
      imageSource,
      partner,
      markConfig,
      extraProperties,
      resources: _resources,
      body,
      sampleSolution,
      footer,

      markup,
      parser,
    } = data;

    // Convert resources into an array
    const resources = ArrayUtils.asArray(_resources);

    // Set the card node data
    const cardNode = this.cardNode(data);

    // Add reasonableNumOfChars to the bit only for essay bits (in other cases it will be pushed down the tree)
    const reasonableNumOfCharsProperty =
      bitType.root === RootBitType.essay
        ? this.toAstProperty(PropertyConfigKey.reasonableNumOfChars, reasonableNumOfChars)
        : undefined;

    // NOTE: Node order is important and is defined here
    const node: Bit = {
      bitType,
      textFormat: TextFormat.fromValue(textFormat) ?? TextFormat.bitmarkMinusMinus,
      resourceType: ResourceTag.fromValue(resourceType),
      id: this.toAstProperty(PropertyConfigKey.id, id),
      externalId: this.toAstProperty(PropertyConfigKey.externalId, externalId),
      spaceId: this.toAstProperty(PropertyConfigKey.spaceId, spaceId),
      padletId: this.toAstProperty(PropertyConfigKey.padletId, padletId),
      jupyterId: this.toAstProperty(PropertyConfigKey.jupyterId, jupyterId),
      jupyterExecutionCount: this.toAstProperty(PropertyConfigKey.jupyterExecutionCount, jupyterExecutionCount),
      aiGenerated: this.toAstProperty(PropertyConfigKey.aiGenerated, aiGenerated),
      releaseVersion: this.toAstProperty(PropertyConfigKey.releaseVersion, releaseVersion),
      book,
      ageRange: this.toAstProperty(PropertyConfigKey.ageRange, ageRange),
      lang: this.toAstProperty(PropertyConfigKey.lang, lang),
      language: this.toAstProperty(PropertyConfigKey.language, language),
      computerLanguage: this.toAstProperty(PropertyConfigKey.computerLanguage, computerLanguage),
      target: this.toAstProperty(PropertyConfigKey.target, target),
      tag: this.toAstProperty(PropertyConfigKey.tag, tag),
      icon: this.toAstProperty(PropertyConfigKey.icon, icon),
      iconTag: this.toAstProperty(PropertyConfigKey.iconTag, iconTag),
      colorTag: this.toAstProperty(PropertyConfigKey.colorTag, colorTag),
      flashcardSet: this.toAstProperty(PropertyConfigKey.flashcardSet, flashcardSet),
      subtype: this.toAstProperty(PropertyConfigKey.subtype, subtype),
      bookAlias: this.toAstProperty(PropertyConfigKey.bookAlias, bookAlias),
      coverImage: this.toAstProperty(PropertyConfigKey.coverImage, coverImage),
      publisher: this.toAstProperty(PropertyConfigKey.publisher, publisher),
      publications: this.toAstProperty(PropertyConfigKey.publications, publications),
      author: this.toAstProperty(PropertyConfigKey.author, author),
      subject: this.toAstProperty(PropertyConfigKey.subject, subject),
      date: this.toAstProperty(PropertyConfigKey.date, date),
      location: this.toAstProperty(PropertyConfigKey.location, location),
      theme: this.toAstProperty(PropertyConfigKey.theme, theme),
      kind: this.toAstProperty(PropertyConfigKey.kind, kind),
      action: this.toAstProperty(PropertyConfigKey.action, action),
      thumbImage: this.toAstProperty(PropertyConfigKey.thumbImage, thumbImage),
      focusX: this.toAstProperty(PropertyConfigKey.focusX, focusX),
      focusY: this.toAstProperty(PropertyConfigKey.focusY, focusY),
      deeplink: this.toAstProperty(PropertyConfigKey.deeplink, deeplink),
      externalLink: this.toAstProperty(PropertyConfigKey.externalLink, externalLink),
      externalLinkText: this.toAstProperty(PropertyConfigKey.externalLinkText, externalLinkText),
      videoCallLink: this.toAstProperty(PropertyConfigKey.videoCallLink, videoCallLink),
      bot: this.toAstProperty(PropertyConfigKey.bot, bot),
      duration: this.toAstProperty(PropertyConfigKey.duration, duration),
      referenceProperty: this.toAstProperty(PropertyConfigKey.property_reference, referenceProperty),
      list: this.toAstProperty(PropertyConfigKey.list, list),
      textReference: this.toAstProperty(PropertyConfigKey.textReference, textReference),
      isTracked: this.toAstProperty(PropertyConfigKey.isTracked, isTracked),
      isInfoOnly: this.toAstProperty(PropertyConfigKey.isInfoOnly, isInfoOnly),
      labelTrue: this.toAstProperty(PropertyConfigKey.labelTrue, labelTrue),
      labelFalse: this.toAstProperty(PropertyConfigKey.labelFalse, labelFalse),
      content2Buy: this.toAstProperty(PropertyConfigKey.content2Buy, content2Buy),
      quotedPerson: this.toAstProperty(PropertyConfigKey.quotedPerson, quotedPerson),
      partialAnswer: this.toAstProperty(PropertyConfigKey.partialAnswer, partialAnswer),
      reasonableNumOfChars: reasonableNumOfCharsProperty,
      maxCreatedBits: this.toAstProperty(PropertyConfigKey.maxCreatedBits, maxCreatedBits),
      title,
      subtitle,
      level: NumberUtils.asNumber(level),
      toc: this.toAstProperty(PropertyConfigKey.toc, toc),
      progress: this.toAstProperty(PropertyConfigKey.progress, progress),
      anchor,
      reference,
      referenceEnd,
      markConfig,
      itemLead: this.itemLead(item, lead),
      hint,
      instruction,
      ...this.toExample(isDefaultExample, example),
      imageSource,
      partner,
      resources,
      body,
      sampleSolution: ArrayUtils.asSingle(sampleSolution),
      cardNode,
      footer,

      markup,
      parser,

      // Must always be last in the AST so key clashes are avoided correctly with other properties
      extraProperties: this.parseExtraProperties(extraProperties),
    };

    // Push reasonableNumOfChars down the tree for the interview bit
    if (bitType.root === RootBitType.interview) {
      this.pushDownTree(
        undefined,
        undefined,
        cardNode,
        'questions',
        PropertyConfigKey.reasonableNumOfChars,
        reasonableNumOfChars,
      );
    }

    // If isDefaultExample is set at the bit level, push the default example down the tree to the relevant nodes
    this.pushExampleDownTree(body, cardNode, isDefaultExample, example);

    // Set default values
    this.setDefaultBitValues(node);

    // Set the 'isExample' flags
    this.setIsExampleFlags(node);

    // Add the version to the parser info
    this.addVersionToParserInfo(node);

    // Remove Unset Optionals
    ObjectUtils.removeUnwantedProperties(node, {
      ignoreAllFalse: true,
      ignoreEmptyString: ['example'],
    });

    // Validate and correct invalid bits as much as possible
    return NodeValidator.validateBit(node);
  }

  /**
   * Build choice node
   *
   * @param data - data for the node
   * @returns
   */
  choice(data: {
    text: BreakscapedString;
    isCorrect: boolean;
<<<<<<< HEAD
    item?: BreakscapedString;
    lead?: BreakscapedString;
    hint?: BreakscapedString;
    instruction?: BreakscapedString;
    isCaseSensitive?: boolean;
=======
    item?: string;
    lead?: string;
    hint?: string;
    instruction?: string;
>>>>>>> 4b9d0427
    isDefaultExample?: boolean;
    example?: Example;
  }): Choice {
    const { text, isCorrect, item, lead, hint, instruction, isDefaultExample, example } = data;

    // NOTE: Node order is important and is defined here
    const node: Choice = {
      text,
      isCorrect: !!isCorrect,
      itemLead: this.itemLead(item, lead),
      hint,
      instruction,
      ...this.toExampleBoolean(isDefaultExample, example),
    };

    // Remove Unset Optionals
    ObjectUtils.removeUnwantedProperties(node, {
      ignoreAllFalse: true,
    });

    return node;
  }

  /**
   * Build response node
   *
   * @param data - data for the node
   * @returns
   */
  response(data: {
    text: BreakscapedString;
    isCorrect: boolean;
<<<<<<< HEAD
    item?: BreakscapedString;
    lead?: BreakscapedString;
    hint?: BreakscapedString;
    instruction?: BreakscapedString;
    isCaseSensitive?: boolean;
=======
    item?: string;
    lead?: string;
    hint?: string;
    instruction?: string;
>>>>>>> 4b9d0427
    isDefaultExample?: boolean;
    example?: Example;
  }): Response {
    const { text, isCorrect, item, lead, hint, instruction, isDefaultExample, example } = data;

    // NOTE: Node order is important and is defined here
    const node: Response = {
      text,
      isCorrect: !!isCorrect,
      itemLead: this.itemLead(item, lead),
      hint,
      instruction,
      ...this.toExampleBoolean(isDefaultExample, example),
    };

    // Remove Unset Optionals
    ObjectUtils.removeUnwantedProperties(node, {
      ignoreAllFalse: true,
    });

    return node;
  }

  /**
   * Build bot response node
   *
   * @param data - data for the node
   * @returns
   */
  botResponse(data: {
    response: BreakscapedString;
    reaction: BreakscapedString;
    feedback: BreakscapedString;
    item?: BreakscapedString;
    lead?: BreakscapedString;
    hint?: BreakscapedString;
  }): BotResponse {
    const { response, reaction, feedback, item, lead, hint } = data;

    // NOTE: Node order is important and is defined here
    const node: BotResponse = {
      response,
      reaction,
      feedback,
      itemLead: this.itemLead(item, lead),
      hint,
    };

    // Remove Unset Optionals
    ObjectUtils.removeUnwantedProperties(node, {
      ignoreEmptyString: ['response', 'reaction', 'feedback'],
    });

    return node;
  }

  /**
   * Build quiz node
   *
   * @param data - data for the node
   * @returns
   */
  quiz(data: {
    item?: BreakscapedString;
    lead?: BreakscapedString;
    hint?: BreakscapedString;
    instruction?: BreakscapedString;
    isDefaultExample?: boolean;
    example?: Example;
    choices?: Choice[];
    responses?: Response[];
  }): Quiz {
    const { choices, responses, item, lead, hint, instruction, isDefaultExample, example } = data;

    // Push isDefaultExample down the tree
    this.pushExampleDownTreeBoolean(isDefaultExample, example, true, choices);
    this.pushExampleDownTreeBoolean(isDefaultExample, example, false, responses);

    // NOTE: Node order is important and is defined here
    const node: Quiz = {
      itemLead: this.itemLead(item, lead),
      hint,
      instruction,
      isExample: isDefaultExample || example != null,
      choices,
      responses,
    };

    // Remove Unset Optionals
    ObjectUtils.removeUnwantedProperties(node, {
      ignoreAllFalse: true,
    });

    return node;
  }

  /**
   * Build heading node
   *
   * @param data - data for the node
   * @returns
   */
  heading(data: {
    forKeys: BreakscapedString;
    forValues: BreakscapedString | BreakscapedString[];
  }): Heading | undefined {
    const { forKeys, forValues } = data;

    if (forKeys == null) return undefined;

    // NOTE: Node order is important and is defined here
    const node: Heading = {
      forKeys: forKeys || Breakscape.EMPTY_STRING,
      forValues: ArrayUtils.asArray(forValues) ?? [],
    };

    // Remove Unset Optionals
    ObjectUtils.removeUnwantedProperties(node);

    return node;
  }

  /**
   * Build pair node
   *
   * @param data - data for the node
   * @returns
   */
  pair(data: {
    key?: BreakscapedString;
    keyAudio?: AudioResource;
    keyImage?: ImageResource;
    values: BreakscapedString[];
    item?: BreakscapedString;
    lead?: BreakscapedString;
    hint?: BreakscapedString;
    instruction?: BreakscapedString;
    isCaseSensitive?: boolean;
    isDefaultExample?: boolean;
    example?: Example;
  }): Pair {
    const {
      key,
      keyAudio,
      keyImage,
      values,
      item,
      lead,
      hint,
      instruction,
      isCaseSensitive,
      isDefaultExample,
      example,
    } = data;

    // NOTE: Node order is important and is defined here
    const node: Pair = {
      key,
      keyAudio,
      keyImage,
      itemLead: this.itemLead(item, lead),
      hint,
      instruction,
      ...this.toExample(isDefaultExample, example),
      isCaseSensitive: isCaseSensitive ?? true, // default to true
      values,
    };

    // Remove Unset Optionals
    ObjectUtils.removeUnwantedProperties(node, {
      ignoreAllFalse: true,
    });

    return node;
  }

  /**
   * Build matrix node
   *
   * @param data - data for the node
   * @returns
   */
  matrix(data: {
    key: BreakscapedString;
    cells: MatrixCell[];
<<<<<<< HEAD
    item?: BreakscapedString;
    lead?: BreakscapedString;
    hint?: BreakscapedString;
    instruction?: BreakscapedString;
    isCaseSensitive?: boolean;
    isShortAnswer?: boolean;
=======
    item?: string;
    lead?: string;
    hint?: string;
    instruction?: string;
>>>>>>> 4b9d0427
    isDefaultExample?: boolean;
  }): Matrix {
    const { key, cells, item, lead, hint, instruction, isDefaultExample } = data;

    let isExample = false;

    // Set isExample for matrix based on isExample for cells
    for (const c of cells ?? []) {
      if (isDefaultExample && !c.isExample) {
        c.isDefaultExample = true;
        c.isExample = true;
      }
      isExample = c.isExample ? true : isExample;
    }

    // NOTE: Node order is important and is defined here
    const node: Matrix = {
      key,
      itemLead: this.itemLead(item, lead),
      hint,
      instruction,
      isExample,
      cells,
    };

    // Remove Unset Optionals
    ObjectUtils.removeUnwantedProperties(node, {
      ignoreAllFalse: true,
    });

    return node;
  }

  /**
   * Build matrixCell node
   *
   * @param data - data for the node
   * @returns
   */
  matrixCell(data: {
<<<<<<< HEAD
    values: BreakscapedString[];
    item?: BreakscapedString;
    lead?: BreakscapedString;
    hint?: BreakscapedString;
    instruction?: BreakscapedString;
=======
    values: string[];
    item?: string;
    lead?: string;
    hint?: string;
    instruction?: string;
    isCaseSensitive?: boolean;
>>>>>>> 4b9d0427
    isDefaultExample?: boolean;
    example?: Example;
  }): MatrixCell {
    const { values, item, lead, hint, instruction, isCaseSensitive, isDefaultExample, example } = data;

    // NOTE: Node order is important and is defined here
    const node: MatrixCell = {
      values,
      itemLead: this.itemLead(item, lead),
      hint,
      instruction,
      isCaseSensitive: isCaseSensitive ?? true, // default to true
      ...this.toExample(isDefaultExample, example),
    };

    // Remove Unset Optionals
    ObjectUtils.removeUnwantedProperties(node, {
      ignoreAllFalse: true,
    });

    return node;
  }

  /**
   * Build question node
   *
   * @param data - data for the node
   * @returns
   */
  question(data: {
<<<<<<< HEAD
    question: BreakscapedString;
    partialAnswer?: BreakscapedString;
    sampleSolution?: BreakscapedString;
    item?: BreakscapedString;
    lead?: BreakscapedString;
    hint?: BreakscapedString;
    instruction?: BreakscapedString;
    isCaseSensitive?: boolean;
    isShortAnswer?: boolean;
=======
    question: string;
    partialAnswer?: string;
    sampleSolution?: string;
    item?: string;
    lead?: string;
    hint?: string;
    instruction?: string;
>>>>>>> 4b9d0427
    reasonableNumOfChars?: number;
    isDefaultExample?: boolean;
    example?: Example;
  }): Question {
    const {
      question,
      partialAnswer,
      item,
      lead,
      hint,
      instruction,
      reasonableNumOfChars,
      sampleSolution,
      isDefaultExample,
      example,
    } = data;

    // NOTE: Node order is important and is defined here
    const node: Question = {
      itemLead: this.itemLead(item, lead),
      question,
      partialAnswer,
      hint,
      instruction,
      ...this.toExample(isDefaultExample, example),
      reasonableNumOfChars,
      sampleSolution,
    };

    // Remove Unset Optionals
    ObjectUtils.removeUnwantedProperties(node, {
      ignoreEmptyString: ['question'],
      ignoreAllFalse: true,
    });

    return node;
  }

  /**
   * Build body node
   *
   * @param data - data for the node
   * @returns
   */
  body(data: { bodyParts: BodyPart[] }): Body {
    const { bodyParts } = data;

    const node: Body = {
      bodyParts,
    };

    return node;
  }

  /**
   * Build bodyPartText node
   *
   * @param data - data for the node
   * @returns
   */
  bodyText(data: { text: BreakscapedString }): BodyText {
    const { text } = data;

    // NOTE: Node order is important and is defined here
    const node: BodyText = {
      type: BodyBitType.text,
      data: {
        bodyText: text,
      },
    };
    return node;
  }

  /**
   * Build footer node
   *
   * @param data - data for the node
   * @returns
   */
  footerText(data: { text: BreakscapedString }): FooterText {
    const { text } = data;

    // NOTE: Node order is important and is defined here
    const node: FooterText = {
      footerText: text,
    };
    return node;
  }

  /**
   * Build gap node
   *
   * @param data - data for the node
   * @returns
   */
  gap(data: {
    solutions: BreakscapedString[];
    item?: BreakscapedString;
    lead?: BreakscapedString;
    hint?: BreakscapedString;
    instruction?: BreakscapedString;
    isCaseSensitive?: boolean;
    isDefaultExample?: boolean;
    example?: Example;
  }): Gap {
    const { solutions, item, lead, hint, instruction, isCaseSensitive, isDefaultExample, example } = data;

    // const defaultExample = Array.isArray(solutions) && solutions.length === 1 ? solutions[0] : null;

    // NOTE: Node order is important and is defined here
    const node: Gap = {
      type: BodyBitType.gap,
      data: {
        solutions,
        itemLead: this.itemLead(item, lead),
        hint,
        instruction,
        isCaseSensitive: isCaseSensitive ?? true, // default to true
        ...this.toExample(isDefaultExample, example),
      },
    };

    // Remove Unset Optionals
    ObjectUtils.removeUnwantedProperties(node, {
      ignoreAllFalse: true,
    });

    return node;
  }

  /**
   * Build mark config node
   *
   * @param data - data for the node
   * @returns
   */
  markConfig(data: { mark: BreakscapedString; color?: BreakscapedString; emphasis?: BreakscapedString }): MarkConfig {
    const { mark, color, emphasis } = data;

    // NOTE: Node order is important and is defined here
    const node: MarkConfig = {
      mark,
      color,
      emphasis,
    };

    // Remove Unset Optionals
    ObjectUtils.removeUnwantedProperties(node);

    return node;
  }

  /**
   * Build mark node
   *
   * @param data - data for the node
   * @returns
   */
  mark(data: {
    solution: BreakscapedString;
    mark?: BreakscapedString;
    item?: BreakscapedString;
    lead?: BreakscapedString;
    hint?: BreakscapedString;
    instruction?: BreakscapedString;
    isDefaultExample?: boolean;
    example?: BreakscapedString | boolean;
  }): Mark {
    const { solution, mark, item, lead, hint, instruction, isDefaultExample, example } = data;

    // NOTE: Node order is important and is defined here
    const node: Mark = {
      type: BodyBitType.mark,
      data: {
        solution,
        mark,
        itemLead: this.itemLead(item, lead),
        hint,
        instruction,
        ...this.toExample(isDefaultExample, example),
      },
    };

    // Remove Unset Optionals
    ObjectUtils.removeUnwantedProperties(node);

    return node;
  }

  /**
   * Build select node
   *
   * @param data - data for the node
   * @returns
   */
  select(data: {
    options: SelectOption[];
<<<<<<< HEAD
    prefix?: BreakscapedString;
    postfix?: BreakscapedString;
    item?: BreakscapedString;
    lead?: BreakscapedString;
    hint?: BreakscapedString;
    instruction?: BreakscapedString;
    isCaseSensitive?: boolean;
=======
    prefix?: string;
    postfix?: string;
    item?: string;
    lead?: string;
    hint?: string;
    instruction?: string;
>>>>>>> 4b9d0427
  }): Select {
    const { options, prefix, postfix, item, lead, hint, instruction } = data;

    // NOTE: Node order is important and is defined here
    const node: Select = {
      type: BodyBitType.select,
      data: {
        prefix,
        options,
        postfix,
        itemLead: this.itemLead(item, lead),
        hint,
        instruction,
      },
    };

    // Remove Unset Optionals
    ObjectUtils.removeUnwantedProperties(node, {
      ignoreAllFalse: true,
    });

    return node;
  }

  /**
   * Build selectOption node
   *
   * @param data - data for the node
   * @returns
   */
  selectOption(data: {
    text: BreakscapedString;
    isCorrect: boolean;
<<<<<<< HEAD
    item?: BreakscapedString;
    lead?: BreakscapedString;
    hint?: BreakscapedString;
    instruction?: BreakscapedString;
    isCaseSensitive?: boolean;
=======
    item?: string;
    lead?: string;
    hint?: string;
    instruction?: string;
>>>>>>> 4b9d0427
    isDefaultExample?: boolean;
    example?: Example;
  }): SelectOption {
    const { text, isCorrect, item, lead, hint, instruction, isDefaultExample, example } = data;

    // NOTE: Node order is important and is defined here
    const node: SelectOption = {
      text,
      isCorrect: !!isCorrect,
      itemLead: this.itemLead(item, lead),
      hint,
      instruction,
      ...this.toExample(isDefaultExample, example),
    };

    // Remove Unset Optionals
    ObjectUtils.removeUnwantedProperties(node, {
      ignoreAllFalse: true,
    });

    return node;
  }

  /**
   * Build highlight node
   *
   * @param data - data for the node
   * @returns
   */
  highlight(data: {
    texts: HighlightText[];
<<<<<<< HEAD
    prefix?: BreakscapedString;
    postfix?: BreakscapedString;
    item?: BreakscapedString;
    lead?: BreakscapedString;
    hint?: BreakscapedString;
    instruction?: BreakscapedString;
    isCaseSensitive?: boolean;
=======
    prefix?: string;
    postfix?: string;
    item?: string;
    lead?: string;
    hint?: string;
    instruction?: string;
>>>>>>> 4b9d0427
  }): Highlight {
    const { texts, prefix, postfix, item, lead, hint, instruction } = data;

    // NOTE: Node order is important and is defined here
    const node: Highlight = {
      type: BodyBitType.highlight,
      data: {
        prefix,
        texts,
        postfix,
        itemLead: this.itemLead(item, lead),
        hint,
        instruction,
      },
    };

    // Remove Unset Optionals
    ObjectUtils.removeUnwantedProperties(node, {
      ignoreAllFalse: true,
    });

    return node;
  }

  /**
   * Build highlightText node
   *
   * @param data - data for the node
   * @returns
   */
  highlightText(data: {
    text: BreakscapedString;
    isCorrect: boolean;
    isHighlighted: boolean;
<<<<<<< HEAD
    item?: BreakscapedString;
    lead?: BreakscapedString;
    hint?: BreakscapedString;
    instruction?: BreakscapedString;
    isCaseSensitive?: boolean;
=======
    item?: string;
    lead?: string;
    hint?: string;
    instruction?: string;
>>>>>>> 4b9d0427
    isDefaultExample?: boolean;
    example?: Example;
  }): HighlightText {
    const { text, isCorrect, isHighlighted, item, lead, hint, instruction, isDefaultExample, example } = data;

    // NOTE: Node order is important and is defined here
    const node: HighlightText = {
      text,
      isCorrect: !!isCorrect,
      isHighlighted: !!isHighlighted,
      itemLead: this.itemLead(item, lead),
      hint,
      instruction,
      ...this.toExample(isDefaultExample, example),
    };

    // Remove Unset Optionals
    ObjectUtils.removeUnwantedProperties(node, {
      ignoreAllFalse: true,
    });

    return node;
  }

  /**
   * Build flashcard node
   *
   * @param data - data for the node
   * @returns
   */
  flashcard(data: {
    question: BreakscapedString;
    answer?: BreakscapedString;
    alternativeAnswers?: BreakscapedString[];
    item?: BreakscapedString;
    lead?: BreakscapedString;
    hint?: BreakscapedString;
    instruction?: BreakscapedString;
    isDefaultExample?: boolean;
    example?: Example;
  }): Flashcard {
    const { question, answer, alternativeAnswers, item, lead, hint, instruction, isDefaultExample, example } = data;

    // NOTE: Node order is important and is defined here
    const node: Flashcard = {
      question,
      answer,
      alternativeAnswers,
      itemLead: this.itemLead(item, lead),
      hint,
      instruction,
      ...this.toExampleBoolean(isDefaultExample, example),
    };

    // Remove Unset Optionals
    ObjectUtils.removeUnwantedProperties(node, {
      ignoreAllFalse: true,
    });

    return node;
  }

  /**
   * Build statement node
   *
   * @param data - data for the node
   * @returns
   */
  statement(data: {
    text: BreakscapedString;
    isCorrect: boolean;
<<<<<<< HEAD
    item?: BreakscapedString;
    lead?: BreakscapedString;
    hint?: BreakscapedString;
    instruction?: BreakscapedString;
    isCaseSensitive?: boolean;
=======
    item?: string;
    lead?: string;
    hint?: string;
    instruction?: string;
>>>>>>> 4b9d0427
    isDefaultExample?: boolean;
    example?: Example;
  }): Statement {
    const { text, isCorrect, item, lead, hint, instruction, isDefaultExample, example } = data;

    // NOTE: Node order is important and is defined here
    const node: Statement = {
      text,
      isCorrect: !!isCorrect,
      itemLead: this.itemLead(item, lead),
      hint,
      instruction,
      ...this.toExampleBoolean(isDefaultExample, example),
    };

    // Remove Unset Optionals
    ObjectUtils.removeUnwantedProperties(node, {
      ignoreAllFalse: true,
    });

    return node;
  }

  /**
   * Build (image-on-device) imageSource node
   *
   * @param data - data for the node
   * @returns
   */
  imageSource(data: {
    url: BreakscapedString;
    mockupId: BreakscapedString;
    size?: number;
    format?: BreakscapedString;
    trim?: boolean;
  }): ImageSource {
    const { url, mockupId, size, format, trim } = data;

    // NOTE: Node order is important and is defined here
    const node: ImageSource = {
      url,
      mockupId,
      size,
      format,
      trim,
    };

    // Remove Unset Optionals
    ObjectUtils.removeUnwantedProperties(node, {
      ignoreFalse: ['trim'],
    });

    return node;
  }

  /**
   * Build (chat) partner node
   *
   * @param data - data for the node
   * @returns
   */
  partner(data: { name: BreakscapedString; avatarImage?: ImageResource }): Partner {
    const { name, avatarImage } = data;

    // NOTE: Node order is important and is defined here
    const node: Partner = {
      name,
      avatarImage,
    };

    // Remove Unset Optionals
    ObjectUtils.removeUnwantedProperties(node);

    return node;
  }

  /**
   * Build comment node
   *
   * @param data - data for the node
   * @returns
   */
  comment(data: {
    text: string;
    location?: {
      start: ParserLocation;
      end: ParserLocation;
    };
  }): Comment {
    const { text, location } = data;

    // NOTE: Node order is important and is defined here
    const node: Comment = {
      text,
      location,
    };

    // Remove Unset Optionals
    ObjectUtils.removeUnwantedProperties(node);

    return node;
  }

  //
  // Private
  //

  private itemLead(item: BreakscapedString | undefined, lead: BreakscapedString | undefined): ItemLead | undefined {
    let node: ItemLead | undefined;

    // NOTE: Node order is important and is defined here
    if (item || lead) {
      node = {
        item,
        lead,
      };
    }

    return node;
  }

  private cardNode(data: {
    flashcards?: Flashcard[];
    questions?: Question[];
    elements?: BreakscapedString[];
    statement?: Statement;
    statements?: Statement[];
    choices?: Choice[];
    responses?: Response[];
    quizzes?: Quiz[];
    heading?: Heading;
    pairs?: Pair[];
    matrix?: Matrix[];
    botResponses?: BotResponse[];
  }): CardNode | undefined {
    let node: CardNode | undefined;
    const {
      questions,
      elements,
      flashcards,
      statement,
      statements,
      choices,
      responses,
      quizzes,
      heading,
      pairs,
      matrix,
      botResponses,
    } = data;

    if (
      questions ||
      elements ||
      flashcards ||
      statement ||
      statements ||
      choices ||
      responses ||
      quizzes ||
      heading ||
      pairs ||
      matrix ||
      botResponses
    ) {
      node = {
        questions,
        elements,
        flashcards,
        statement,
        statements,
        choices,
        responses,
        quizzes,
        heading,
        pairs,
        matrix,
        botResponses,
      };

      // Remove Unset Optionals
      ObjectUtils.removeUnwantedProperties(node);
    }

    return node;
  }

  /**
   * Set examples down the tree
   *
   * @param body
   * @param cardNode
   * @param isDefaultExample
   * @param example
   * @returns true if any of the answers has an example, otherwise undefined
   */
  private pushExampleDownTree(
    body: Body | undefined,
    cardNode: CardNode | undefined,
    isDefaultExample: boolean | undefined,
    example: Example | undefined,
  ): void {
    if (isDefaultExample || example) {
      if (cardNode) {
        this.pushExampleDownTreeString(isDefaultExample, example, cardNode.pairs as WithExample[]);
        this.pushExampleDownTreeBoolean(isDefaultExample, example, false, cardNode.flashcards as WithExample[]);
        this.pushExampleDownTreeBoolean(isDefaultExample, example, true, cardNode.choices as WithExample[]);
        this.pushExampleDownTreeBoolean(
          isDefaultExample,
          example,
          false,
          cardNode.responses as WithExample[],
          cardNode.statements as WithExample[],
          cardNode.statement as WithExample,
        );
        if (cardNode.quizzes) {
          for (const quiz of cardNode.quizzes) {
            this.pushExampleDownTreeBoolean(isDefaultExample, example, true, quiz.choices);
            this.pushExampleDownTreeBoolean(isDefaultExample, example, false, quiz.responses);
          }
        }
        if (cardNode.matrix) {
          for (const m of cardNode.matrix) {
            this.pushExampleDownTreeString(isDefaultExample, example, m.cells);
          }
        }
      }
      if (body) {
        this.pushExampleDownTreeBodyBits(isDefaultExample, example, body);
      }
    }
  }

  /**
   * Set examples for boolean nodes
   *
   * @param isDefaultExample
   * @param example
   * @param onlyCorrect
   * @param nodes
   * @returns true if any of the answers has an example, otherwise undefined
   */
  private pushExampleDownTreeBoolean(
    isDefaultExample: boolean | undefined,
    example: Example | undefined,
    onlyCorrect: boolean,
    ...nodes: (WithExample | WithExample[] | undefined)[]
  ): void {
    if (!isDefaultExample && !example) return;

    if (Array.isArray(nodes)) {
      for (const ds of nodes) {
        if (ds) {
          const exampleNodes = Array.isArray(ds) ? ds : [ds];
          BitUtils.fillBooleanExample(exampleNodes, isDefaultExample, example, onlyCorrect);
        }
      }
    }
  }

  /**
   * Set examples for string nodes
   *
   * @param isDefaultExample
   * @param example
   * @param nodes
   * @returns true if any of the answers has an example, otherwise undefined
   */
  private pushExampleDownTreeString(
    isDefaultExample: boolean | undefined,
    example: Example | undefined,
    ...nodes: (WithExample | WithExample[] | undefined)[]
  ): void {
    if (!isDefaultExample && !example) return;

    if (Array.isArray(nodes)) {
      for (const ds of nodes) {
        if (ds) {
          const exampleNodes = Array.isArray(ds) ? ds : [ds];
          BitUtils.fillStringExample(exampleNodes, isDefaultExample, example, false);
        }
      }
    }
  }

  private pushExampleDownTreeBodyBits(
    isDefaultExample: boolean | undefined,
    example: Example | undefined,
    body: Body | undefined,
  ): void {
    if (!isDefaultExample && !example) return;
    if (!body || !body.bodyParts || body.bodyParts.length === 0) return;

    for (const part of body.bodyParts) {
      if (part) {
        switch (part.type) {
          case BodyBitType.gap: {
            const gap = part as Gap;
            BitUtils.fillStringExample([gap.data], isDefaultExample, example, false);
            break;
          }
          case BodyBitType.mark: {
            const mark = part as Mark;
            BitUtils.fillBooleanExample([mark.data], isDefaultExample, example, false);
            break;
          }
          case BodyBitType.select: {
            const select = part as Select;
            BitUtils.fillBooleanExample(select.data.options, isDefaultExample, example, true);
            break;
          }
          case BodyBitType.highlight: {
            const highlight = part as Highlight;
            BitUtils.fillBooleanExample(highlight.data.texts, isDefaultExample, example, true);
            break;
          }
        }
      }
    }
  }

  /**
   * Push a value down the tree, without overriding existing values
   *
   * This function is not type safe and should be used with care
   *
   * @param body set if the value should be passed down the body to the body bits
   * @param bodyBitTypes body bit types to push the value down to
   * @param cardNode set if the value should be passed down the card node
   * @param path path for the value
   * @param value the value to push down
   */
  private pushDownTree(
    body: Body | undefined,
    bodyBitTypes: BodyBitTypeType[] | undefined,
    cardNode: CardNode | undefined,
    cardNodePath: string | undefined,
    path: string,
    value: unknown,
  ): void {
    if (value === undefined) return;

    // Add value to card nodes if required (TODO - nested paths)
    if (cardNode && cardNodePath) {
      // eslint-disable-next-line @typescript-eslint/no-explicit-any
      const cardNodeAny = cardNode as any;
      const cards = cardNodeAny[cardNodePath];
      if (Array.isArray(cards)) {
        for (const card of cards) {
          if (card[path] == null) {
            card[path] = value;
          }
        }
      }
    }

    // Add value to body bit types if required
    if (bodyBitTypes && body && body.bodyParts && body.bodyParts.length > 0) {
      for (const part of body.bodyParts) {
        if (part) {
          if (bodyBitTypes.indexOf(part.type) !== -1) {
            // eslint-disable-next-line @typescript-eslint/no-explicit-any
            const data = part.data as any;
            data[path] = value;
          }
        }
      }
    }
  }

  private parseExtraProperties(extraProperties: { [key: string]: unknown } | undefined): ExtraProperties | undefined {
    if (!extraProperties) return undefined;

    const entries = Object.entries(extraProperties);
    if (entries.length === 0) return undefined;

    const res: ExtraProperties = {};

    for (const [key, value] of entries) {
      res[key] = ArrayUtils.asArray(value) || [value];
    }

    return res;
  }

  /**
   * Set the 'isExample' flags on the bit
   *
   * The flag is set if the bit has an example. The flag is set at each branch level up the tree from
   * where the 'example' exists.
   *
   * @param bit
   */
  private setIsExampleFlags(bit: Bit) {
    bit.isExample = false;

    const checkIsExample = (example: WithExample): boolean => {
      if (!example) return false;

      if (example.isDefaultExample || example.example != undefined) {
        example.isExample = true;
        bit.isExample = true;
      } else {
        if (example === bit) {
          example.isExample = !!bit.isExample;
        } else {
          example.isExample = false;
        }
      }
      return example.isExample;
    };

    const { body, cardNode } = bit;

    // Body bit level

    if (body && body.bodyParts) {
      for (const bodyPart of body.bodyParts) {
        switch (bodyPart.type) {
          case BodyBitType.gap:
          case BodyBitType.mark: {
            checkIsExample(bodyPart.data as WithExample);
            break;
          }

          case BodyBitType.select: {
            const select = bodyPart as Select;
            let hasExample = false;
            for (const option of select.data.options) {
              hasExample = checkIsExample(option as WithExample) ? true : hasExample;
            }
            select.data.isExample = hasExample;
            break;
          }

          case BodyBitType.highlight: {
            const highlight = bodyPart as Highlight;
            let hasExample = false;
            for (const text of highlight.data.texts) {
              hasExample = checkIsExample(text as WithExample) ? true : hasExample;
            }
            highlight.data.isExample = hasExample;
            break;
          }
        }
      }
    }

    // Card level

    if (cardNode) {
      // flashcards
      for (const v of cardNode.flashcards ?? []) {
        checkIsExample(v as WithExample);
      }

      // pairs
      for (const v of cardNode.pairs ?? []) {
        checkIsExample(v as WithExample);
      }
      // matrix
      for (const mx of cardNode.matrix ?? []) {
        let hasExample = false;

        // matrix cell
        for (const v of mx.cells ?? []) {
          hasExample = checkIsExample(v as WithExample) ? true : hasExample;
        }
        mx.isExample = hasExample;
      }
      // quizzes
      for (const quiz of cardNode.quizzes ?? []) {
        let hasExample = false;

        // responses
        for (const v of quiz.responses ?? []) {
          hasExample = checkIsExample(v as WithExample) ? true : hasExample;
        }
        // choices
        for (const v of quiz.choices ?? []) {
          hasExample = checkIsExample(v as WithExample) ? true : hasExample;
        }
        quiz.isExample = hasExample;
      }
      // responses
      for (const v of cardNode.responses ?? []) {
        checkIsExample(v as WithExample);
      }
      // choices
      for (const v of cardNode.choices ?? []) {
        checkIsExample(v as WithExample);
      }
      // statements
      for (const v of cardNode.statements ?? []) {
        checkIsExample(v as WithExample);
      }
      // statement
      checkIsExample(cardNode.statement as WithExample);
      // NO: elements
      // questions
      for (const v of cardNode.questions ?? []) {
        checkIsExample(v as WithExample);
      }
    }

    // Bit level

    // statement
    checkIsExample(bit.statement as WithExample);
    // responses
    for (const v of bit.responses ?? []) {
      checkIsExample(v as WithExample);
    }
    // choices
    for (const v of bit.choices ?? []) {
      checkIsExample(v as WithExample);
    }

    // Bit itself
    checkIsExample(bit as WithExample);
  }

  private setDefaultBitValues(bit: Bit) {
    // Set AIGenerated == true for all AI generated bits
    switch (bit.bitType.alias) {
      case AliasBitType.articleAi:
      case AliasBitType.noteAi:
      case AliasBitType.summaryAi:
        bit.aiGenerated = this.toAstProperty(PropertyConfigKey.aiGenerated, true);
        break;
    }
  }

  private addVersionToParserInfo(bit: Bit) {
    const parser: ParserInfo = bit.parser ?? {};
    parser.version = env.appVersion.full;
    bit.parser = parser;
  }
}

export { Builder };<|MERGE_RESOLUTION|>--- conflicted
+++ resolved
@@ -405,18 +405,10 @@
   choice(data: {
     text: BreakscapedString;
     isCorrect: boolean;
-<<<<<<< HEAD
     item?: BreakscapedString;
     lead?: BreakscapedString;
     hint?: BreakscapedString;
     instruction?: BreakscapedString;
-    isCaseSensitive?: boolean;
-=======
-    item?: string;
-    lead?: string;
-    hint?: string;
-    instruction?: string;
->>>>>>> 4b9d0427
     isDefaultExample?: boolean;
     example?: Example;
   }): Choice {
@@ -449,18 +441,10 @@
   response(data: {
     text: BreakscapedString;
     isCorrect: boolean;
-<<<<<<< HEAD
     item?: BreakscapedString;
     lead?: BreakscapedString;
     hint?: BreakscapedString;
     instruction?: BreakscapedString;
-    isCaseSensitive?: boolean;
-=======
-    item?: string;
-    lead?: string;
-    hint?: string;
-    instruction?: string;
->>>>>>> 4b9d0427
     isDefaultExample?: boolean;
     example?: Example;
   }): Response {
@@ -646,19 +630,10 @@
   matrix(data: {
     key: BreakscapedString;
     cells: MatrixCell[];
-<<<<<<< HEAD
     item?: BreakscapedString;
     lead?: BreakscapedString;
     hint?: BreakscapedString;
     instruction?: BreakscapedString;
-    isCaseSensitive?: boolean;
-    isShortAnswer?: boolean;
-=======
-    item?: string;
-    lead?: string;
-    hint?: string;
-    instruction?: string;
->>>>>>> 4b9d0427
     isDefaultExample?: boolean;
   }): Matrix {
     const { key, cells, item, lead, hint, instruction, isDefaultExample } = data;
@@ -699,20 +674,12 @@
    * @returns
    */
   matrixCell(data: {
-<<<<<<< HEAD
     values: BreakscapedString[];
     item?: BreakscapedString;
     lead?: BreakscapedString;
     hint?: BreakscapedString;
     instruction?: BreakscapedString;
-=======
-    values: string[];
-    item?: string;
-    lead?: string;
-    hint?: string;
-    instruction?: string;
     isCaseSensitive?: boolean;
->>>>>>> 4b9d0427
     isDefaultExample?: boolean;
     example?: Example;
   }): MatrixCell {
@@ -743,7 +710,6 @@
    * @returns
    */
   question(data: {
-<<<<<<< HEAD
     question: BreakscapedString;
     partialAnswer?: BreakscapedString;
     sampleSolution?: BreakscapedString;
@@ -751,17 +717,6 @@
     lead?: BreakscapedString;
     hint?: BreakscapedString;
     instruction?: BreakscapedString;
-    isCaseSensitive?: boolean;
-    isShortAnswer?: boolean;
-=======
-    question: string;
-    partialAnswer?: string;
-    sampleSolution?: string;
-    item?: string;
-    lead?: string;
-    hint?: string;
-    instruction?: string;
->>>>>>> 4b9d0427
     reasonableNumOfChars?: number;
     isDefaultExample?: boolean;
     example?: Example;
@@ -959,22 +914,12 @@
    */
   select(data: {
     options: SelectOption[];
-<<<<<<< HEAD
     prefix?: BreakscapedString;
     postfix?: BreakscapedString;
     item?: BreakscapedString;
     lead?: BreakscapedString;
     hint?: BreakscapedString;
     instruction?: BreakscapedString;
-    isCaseSensitive?: boolean;
-=======
-    prefix?: string;
-    postfix?: string;
-    item?: string;
-    lead?: string;
-    hint?: string;
-    instruction?: string;
->>>>>>> 4b9d0427
   }): Select {
     const { options, prefix, postfix, item, lead, hint, instruction } = data;
 
@@ -1008,18 +953,10 @@
   selectOption(data: {
     text: BreakscapedString;
     isCorrect: boolean;
-<<<<<<< HEAD
     item?: BreakscapedString;
     lead?: BreakscapedString;
     hint?: BreakscapedString;
     instruction?: BreakscapedString;
-    isCaseSensitive?: boolean;
-=======
-    item?: string;
-    lead?: string;
-    hint?: string;
-    instruction?: string;
->>>>>>> 4b9d0427
     isDefaultExample?: boolean;
     example?: Example;
   }): SelectOption {
@@ -1051,22 +988,12 @@
    */
   highlight(data: {
     texts: HighlightText[];
-<<<<<<< HEAD
     prefix?: BreakscapedString;
     postfix?: BreakscapedString;
     item?: BreakscapedString;
     lead?: BreakscapedString;
     hint?: BreakscapedString;
     instruction?: BreakscapedString;
-    isCaseSensitive?: boolean;
-=======
-    prefix?: string;
-    postfix?: string;
-    item?: string;
-    lead?: string;
-    hint?: string;
-    instruction?: string;
->>>>>>> 4b9d0427
   }): Highlight {
     const { texts, prefix, postfix, item, lead, hint, instruction } = data;
 
@@ -1101,18 +1028,10 @@
     text: BreakscapedString;
     isCorrect: boolean;
     isHighlighted: boolean;
-<<<<<<< HEAD
     item?: BreakscapedString;
     lead?: BreakscapedString;
     hint?: BreakscapedString;
     instruction?: BreakscapedString;
-    isCaseSensitive?: boolean;
-=======
-    item?: string;
-    lead?: string;
-    hint?: string;
-    instruction?: string;
->>>>>>> 4b9d0427
     isDefaultExample?: boolean;
     example?: Example;
   }): HighlightText {
@@ -1184,18 +1103,10 @@
   statement(data: {
     text: BreakscapedString;
     isCorrect: boolean;
-<<<<<<< HEAD
     item?: BreakscapedString;
     lead?: BreakscapedString;
     hint?: BreakscapedString;
     instruction?: BreakscapedString;
-    isCaseSensitive?: boolean;
-=======
-    item?: string;
-    lead?: string;
-    hint?: string;
-    instruction?: string;
->>>>>>> 4b9d0427
     isDefaultExample?: boolean;
     example?: Example;
   }): Statement {
