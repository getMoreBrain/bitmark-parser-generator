import { Breakscape } from '../breakscaping/Breakscape';
import { Config } from '../config/Config';
import { BreakscapedString } from '../model/ast/BreakscapedString';
import { Bit, BitmarkAst, Body, ExtraProperties, CardNode, CardBit, Footer } from '../model/ast/Nodes';
import { JsonText, TextAst } from '../model/ast/TextNodes';
import { PropertyConfigKey } from '../model/config/enum/PropertyConfigKey';
import { BitType, BitTypeType } from '../model/enum/BitType';
import { BodyBitType, BodyBitTypeType } from '../model/enum/BodyBitType';
import { ResourceTag, ResourceTagType } from '../model/enum/ResourceTag';
import { TextFormat, TextFormatType } from '../model/enum/TextFormat';
import { AudioResourceWrapperJson, ImageResourceWrapperJson, ResourceJson } from '../model/json/ResourceJson';
import { ParserError } from '../model/parser/ParserError';
import { ParserInfo } from '../model/parser/ParserInfo';
import { ArrayUtils } from '../utils/ArrayUtils';
import { BitUtils } from '../utils/BitUtils';
import { BooleanUtils } from '../utils/BooleanUtils';
import { NumberUtils } from '../utils/NumberUtils';
import { ObjectUtils } from '../utils/ObjectUtils';
import { StringUtils } from '../utils/StringUtils';
import { env } from '../utils/env/Env';

import { BaseBuilder, WithExampleJson } from './BaseBuilder';
import { ResourceBuilder } from './ResourceBuilder';
import { NodeValidator } from './rules/NodeValidator';

import {
<<<<<<< HEAD
  BotResponseJson,
  CaptionDefinitionJson,
  CaptionDefinitionListJson,
  ChoiceJson,
  DescriptionListItemJson,
  ExampleJson,
  FlashcardJson,
  HeadingJson,
  ImageSourceJson,
  IngredientJson,
  MarkConfigJson,
  MatrixCellJson,
  MatrixJson,
  PairJson,
  PersonJson,
  QuestionJson,
  QuizJson,
  RatingLevelStartEndJson,
  ResponseJson,
  ServingsJson,
  StatementJson,
  TableJson,
  TechnicalTermJson,
} from '../model/json/BitJson';
import {
  BodyBitJson,
  GapJson,
  HighlightJson,
  HighlightTextJson,
  MarkJson,
  SelectJson,
  SelectOptionJson,
} from '../model/json/BodyBitJson';
=======
  Bit,
  BitmarkAst,
  Resource,
  Body,
  Statement,
  Response,
  Quiz,
  Heading,
  Pair,
  Matrix,
  Choice,
  Question,
  AudioResource,
  ImageResource,
  MatrixCell,
  Gap,
  SelectOption,
  Select,
  HighlightText,
  Highlight,
  ItemLead,
  ExtraProperties,
  BotResponse,
  Person,
  BodyText,
  BodyPart,
  CardNode,
  Mark,
  MarkConfig,
  Example,
  Flashcard,
  ImageSource,
  CardBit,
  Ingredient,
  TechnicalTerm,
  Table,
  Servings,
  RatingLevelStartEnd,
  CaptionDefinition,
  CaptionDefinitionList,
  Footer,
  FooterText,
  DefinitionListItem,
} from '../model/ast/Nodes';
>>>>>>> 54294ce9

/**
 * Builder to build bitmark AST node programmatically
 */
class Builder extends BaseBuilder {
  private resourceBuilder: ResourceBuilder = new ResourceBuilder();

  /**
   * Build bitmark node
   *
   * @param data - data for the node
   * @returns
   */
  buildBitmark(data: { bits?: Bit[]; errors?: ParserError[] }): BitmarkAst {
    const { bits, errors } = data;

    const node: BitmarkAst = {
      bits,
      errors,
    };

    // Remove Unset Optionals
    ObjectUtils.removeUnwantedProperties(node);

    return node;
  }

  /**
   * Build bit node
   *
   * @param data - data for the node
   * @returns
   */
  buildBit(data: {
    bitType: BitTypeType;
    bitLevel: number;
    textFormat?: TextFormatType;
    resourceType?: ResourceTagType; // This is optional, it will be inferred from the resource
    isCommented?: boolean;
    id?: string | string[];
    internalComment?: string | string[];
    externalId?: string | string[];
    spaceId?: string | string[];
    padletId?: string;
    jupyterId?: string;
    jupyterExecutionCount?: number;
    isPublic?: boolean;
    aiGenerated?: boolean;
    machineTranslated?: string;
    analyticsTag?: string | string[];
    feedbackEngine?: string;
    feedbackType?: string;
    disableFeedback?: boolean;
    releaseVersion?: string;
    releaseKind?: string;
    releaseDate?: string;
    ageRange?: number | number[];
    lang?: string;
    language?: string | string[];
    publisher?: string | string[];
    publisherName?: string;
    theme?: string | string[];
    computerLanguage?: string;
    target?: string | string[];
    slug?: string;
    tag?: string | string[];
    reductionTag?: string | string[];
    bubbleTag?: string | string[];
    levelCEFRp?: string | string[];
    levelCEFR?: string | string[];
    levelILR?: string | string[];
    levelACTFL?: string | string[];
    icon?: string;
    iconTag?: string;
    colorTag?: string | string[];
    flashcardSet?: string | string[];
    subtype?: string;
    bookAlias?: string | string[];
    coverImage?: string | string[];
    coverColor?: string;
    publications?: string | string[];
    author?: string | string[];
    subject?: string | string[];
    date?: string;
    dateEnd?: string;
    location?: string;
    kind?: string;
    hasMarkAsDone?: boolean;
    processHandIn?: boolean;
    action?: string;
    showInIndex?: boolean;
    blockId?: string;
    pageNo?: number;
    x?: number;
    y?: number;
    width?: string;
    height?: string;
    index?: number;
    classification?: string;
    availableClassifications?: string | string[];
    allowedBit?: string | string[];
    tableFixedHeader?: boolean;
    tableSearch?: boolean;
    tableSort?: boolean;
    tablePagination?: boolean;
    tablePaginationLimit?: number;
    tableHeight?: number;
    tableWhitespaceNoWrap?: boolean;
    tableAutoWidth?: boolean;
    tableResizableColumns?: boolean;
    quizCountItems?: boolean;
    quizStrikethroughSolutions?: boolean;
    codeLineNumbers?: boolean;
    codeMinimap?: boolean;
    stripePricingTableId?: string;
    stripePublishableKey?: string;
    thumbImage?: string;
    scormSource?: string;
    posterImage?: string;
    focusX?: number;
    focusY?: number;
    pointerLeft?: string;
    pointerTop?: string;
    listItemIndent?: number;
    backgroundWallpaper?: string;
    hasBookNavigation?: boolean;
    duration?: string;
    referenceProperty?: string | string[];
    deeplink?: string | string[];
    externalLink?: string;
    externalLinkText?: string;
    videoCallLink?: string;
    vendorUrl?: string;
    search?: string;
    bot?: string | string[];
    list?: string | string[];
    textReference?: string;
    isTracked?: boolean;
    isInfoOnly?: boolean;
    imageFirst?: boolean;
    activityType?: string;
    labelTrue?: string;
    labelFalse?: string;
    content2Buy?: string;
    mailingList?: string;
    buttonCaption?: string;
    callToActionUrl?: string;
    caption?: JsonText;
    quotedPerson?: string;
    reasonableNumOfChars?: number;
    resolved?: boolean;
    resolvedDate?: string;
    resolvedBy?: string;
    maxCreatedBits?: number;
    maxDisplayLevel?: number;
    page?: string | string[];
    productId?: string | string[];
    product?: string | string[];
    productList?: string | string[];
    productVideo?: string | string[];
    productVideoList?: string | string[];
    productFolder?: string;
    technicalTerm?: Partial<TechnicalTermJson>;
    servings?: Partial<ServingsJson>;
    ratingLevelStart?: Partial<RatingLevelStartEndJson>;
    ratingLevelEnd?: Partial<RatingLevelStartEndJson>;
    ratingLevelSelected?: number;
    partialAnswer?: string;
    book?: string;
    title?: JsonText;
    subtitle?: JsonText;
    level?: number | string;
    toc?: boolean;
    progress?: boolean;
    anchor?: string;
    reference?: string;
    referenceEnd?: string;
    isCaseSensitive?: boolean;
    item?: JsonText;
    lead?: JsonText;
    pageNumber?: JsonText;
    marginNumber?: JsonText;
    hint?: JsonText;
    instruction?: JsonText;
    example?: Partial<ExampleJson>;
    imageSource?: Partial<ImageSourceJson>;
    person?: Partial<PersonJson>;
    extraProperties?: {
      [key: string]: unknown | unknown[];
    };
<<<<<<< HEAD
    markConfig?: Partial<MarkConfigJson>[];
    imagePlaceholder?: Partial<ImageResourceWrapperJson>;
    resources?: Partial<ResourceJson> | Partial<ResourceJson>[];
    body?: Partial<Body>;
    sampleSolution?: string;
    additionalSolutions?: string | string[];
    elements?: string[];
    flashcards?: Partial<FlashcardJson>[];
    descriptions?: Partial<DescriptionListItemJson>[];
    statement?: Partial<StatementJson>;
    statements?: Partial<StatementJson>[];
    responses?: Partial<ResponseJson>[];
    quizzes?: Partial<QuizJson>[];
    heading?: Partial<HeadingJson>;
    pairs?: Partial<PairJson>[];
    matrix?: Partial<MatrixJson>[];
    table?: Partial<TableJson>;
    choices?: Partial<ChoiceJson>[];
    questions?: Partial<QuestionJson>[];
    botResponses?: Partial<BotResponseJson>[];
    ingredients?: Partial<IngredientJson>[];
    captionDefinitionList?: Partial<CaptionDefinitionListJson>;
    cardBits?: Partial<CardBit>[];
    footer?: Partial<Footer>;
=======
    markConfig?: MarkConfig[];
    imagePlaceholder?: ImageResource;
    resources?: Resource | Resource[];
    body?: Body;
    sampleSolution?: BreakscapedString;
    additionalSolutions?: BreakscapedString | BreakscapedString[];
    elements?: BreakscapedString[];
    flashcards?: Flashcard[];
    definitions?: DefinitionListItem[];
    statement?: Statement;
    statements?: Statement[];
    responses?: Response[];
    quizzes?: Quiz[];
    heading?: Heading;
    pairs?: Pair[];
    matrix?: Matrix[];
    table?: Table;
    choices?: Choice[];
    questions?: Question[];
    botResponses?: BotResponse[];
    ingredients?: Ingredient[];
    captionDefinitionList?: CaptionDefinitionList;
    cardBits?: CardBit[];
    footer?: Footer;
>>>>>>> 54294ce9

    markup?: string;
    parser?: ParserInfo;
    __isDefaultExample?: boolean;
  }): Bit | undefined {
    const bitConfig = Config.getBitConfig(data.bitType);
    const textFormat = TextFormat.fromValue(data.textFormat) ?? bitConfig.textFormatDefault;

    // Validate and convert resources, and ensure it is an array
    // const resources = ArrayUtils.asArray(resourcesIn);

    // Set the card node data
    const cardNode = this.buildCardNode(data.bitType, textFormat, data);

    // Add reasonableNumOfChars to the bit only for essay bits (in other cases it will be pushed down the tree)
    const reasonableNumOfCharsProperty = Config.isOfBitType(data.bitType, BitType.essay)
      ? this.toAstProperty(PropertyConfigKey.reasonableNumOfChars, data.reasonableNumOfChars)
      : undefined;

    const convertedExample = {
      ...this.toExample(data.__isDefaultExample, data.example as TextAst),
    };

    // NOTE: Node order is important and is defined here
    const node: Bit = {
      bitType: data.bitType,
      bitLevel: data.bitLevel,
      textFormat,
      resourceType: ResourceTag.fromValue(data.resourceType),
      isCommented: data.isCommented,

      // Properties
      id: this.toAstProperty(PropertyConfigKey.id, data.id),
      internalComment: this.toAstProperty(PropertyConfigKey.internalComment, data.internalComment),
      externalId: this.toAstProperty(PropertyConfigKey.externalId, data.externalId),
      spaceId: this.toAstProperty(PropertyConfigKey.spaceId, data.spaceId),
      padletId: this.toAstProperty(PropertyConfigKey.padletId, data.padletId),
      jupyterId: this.toAstProperty(PropertyConfigKey.jupyterId, data.jupyterId),
      jupyterExecutionCount: this.toAstProperty(PropertyConfigKey.jupyterExecutionCount, data.jupyterExecutionCount),
      isPublic: this.toAstProperty(PropertyConfigKey.isPublic, data.isPublic),
      aiGenerated: this.toAstProperty(PropertyConfigKey.aiGenerated, data.aiGenerated),
      machineTranslated: this.toAstProperty(PropertyConfigKey.machineTranslated, data.machineTranslated),
      analyticsTag: this.toAstProperty(PropertyConfigKey.analyticsTag, data.analyticsTag),
      feedbackEngine: this.toAstProperty(PropertyConfigKey.feedbackEngine, data.feedbackEngine),
      feedbackType: this.toAstProperty(PropertyConfigKey.feedbackType, data.feedbackType),
      disableFeedback: this.toAstProperty(PropertyConfigKey.disableFeedback, data.disableFeedback),
      releaseVersion: this.toAstProperty(PropertyConfigKey.releaseVersion, data.releaseVersion),
      releaseKind: this.toAstProperty(PropertyConfigKey.releaseKind, data.releaseKind),
      releaseDate: this.toAstProperty(PropertyConfigKey.releaseDate, data.releaseDate),
      book: data.book,
      ageRange: this.toAstProperty(PropertyConfigKey.ageRange, data.ageRange),
      lang: this.toAstProperty(PropertyConfigKey.lang, data.lang),
      language: this.toAstProperty(PropertyConfigKey.language, data.language),
      publisher: this.toAstProperty(PropertyConfigKey.publisher, data.publisher),
      publisherName: this.toAstProperty(PropertyConfigKey.publisherName, data.publisherName),
      theme: this.toAstProperty(PropertyConfigKey.theme, data.theme),
      computerLanguage: this.toAstProperty(PropertyConfigKey.computerLanguage, data.computerLanguage),
      target: this.toAstProperty(PropertyConfigKey.target, data.target),
      slug: this.toAstProperty(PropertyConfigKey.slug, data.slug),
      tag: this.toAstProperty(PropertyConfigKey.tag, data.tag),
      reductionTag: this.toAstProperty(PropertyConfigKey.reductionTag, data.reductionTag),
      bubbleTag: this.toAstProperty(PropertyConfigKey.bubbleTag, data.bubbleTag),
      levelCEFRp: this.toAstProperty(PropertyConfigKey.levelCEFRp, data.levelCEFRp),
      levelCEFR: this.toAstProperty(PropertyConfigKey.levelCEFR, data.levelCEFR),
      levelILR: this.toAstProperty(PropertyConfigKey.levelILR, data.levelILR),
      levelACTFL: this.toAstProperty(PropertyConfigKey.levelACTFL, data.levelACTFL),
      icon: this.toAstProperty(PropertyConfigKey.icon, data.icon),
      iconTag: this.toAstProperty(PropertyConfigKey.iconTag, data.iconTag),
      colorTag: this.toAstProperty(PropertyConfigKey.colorTag, data.colorTag),
      flashcardSet: this.toAstProperty(PropertyConfigKey.flashcardSet, data.flashcardSet),
      subtype: this.toAstProperty(PropertyConfigKey.subtype, data.subtype),
      bookAlias: this.toAstProperty(PropertyConfigKey.bookAlias, data.bookAlias),
      coverImage: this.toAstProperty(PropertyConfigKey.coverImage, data.coverImage),
      coverColor: this.toAstProperty(PropertyConfigKey.coverColor, data.coverColor),
      publications: this.toAstProperty(PropertyConfigKey.publications, data.publications),
      author: this.toAstProperty(PropertyConfigKey.author, data.author),
      subject: this.toAstProperty(PropertyConfigKey.subject, data.subject),
      date: this.toAstProperty(PropertyConfigKey.date, data.date),
      dateEnd: this.toAstProperty(PropertyConfigKey.dateEnd, data.dateEnd),
      location: this.toAstProperty(PropertyConfigKey.location, data.location),
      kind: this.toAstProperty(PropertyConfigKey.kind, data.kind),
      hasMarkAsDone: this.toAstProperty(PropertyConfigKey.hasMarkAsDone, data.hasMarkAsDone),
      processHandIn: this.toAstProperty(PropertyConfigKey.processHandIn, data.processHandIn),
      action: this.toAstProperty(PropertyConfigKey.action, data.action),
      showInIndex: this.toAstProperty(PropertyConfigKey.showInIndex, data.showInIndex),
      blockId: this.toAstProperty(PropertyConfigKey.blockId, data.blockId),
      pageNo: this.toAstProperty(PropertyConfigKey.pageNo, data.pageNo),
      x: this.toAstProperty(PropertyConfigKey.x, data.x),
      y: this.toAstProperty(PropertyConfigKey.y, data.y),
      width: this.toAstProperty(PropertyConfigKey.width, data.width),
      height: this.toAstProperty(PropertyConfigKey.height, data.height),
      index: this.toAstProperty(PropertyConfigKey.index, data.index),
      classification: this.toAstProperty(PropertyConfigKey.classification, data.classification),
      availableClassifications: this.toAstProperty(
        PropertyConfigKey.availableClassifications,
        data.availableClassifications,
      ),
      allowedBit: this.toAstProperty(PropertyConfigKey.allowedBit, data.allowedBit),
      tableFixedHeader: this.toAstProperty(PropertyConfigKey.tableFixedHeader, data.tableFixedHeader),
      tableSearch: this.toAstProperty(PropertyConfigKey.tableSearch, data.tableSearch),
      tableSort: this.toAstProperty(PropertyConfigKey.tableSort, data.tableSort),
      tablePagination: this.toAstProperty(PropertyConfigKey.tablePagination, data.tablePagination),
      tablePaginationLimit: this.toAstProperty(PropertyConfigKey.tablePaginationLimit, data.tablePaginationLimit),
      tableHeight: this.toAstProperty(PropertyConfigKey.tableHeight, data.tableHeight),
      tableWhitespaceNoWrap: this.toAstProperty(PropertyConfigKey.tableWhitespaceNoWrap, data.tableWhitespaceNoWrap),
      tableAutoWidth: this.toAstProperty(PropertyConfigKey.tableAutoWidth, data.tableAutoWidth),
      tableResizableColumns: this.toAstProperty(PropertyConfigKey.tableResizableColumns, data.tableResizableColumns),
      quizCountItems: this.toAstProperty(PropertyConfigKey.quizCountItems, data.quizCountItems),
      quizStrikethroughSolutions: this.toAstProperty(
        PropertyConfigKey.quizStrikethroughSolutions,
        data.quizStrikethroughSolutions,
      ),
      codeLineNumbers: this.toAstProperty(PropertyConfigKey.codeLineNumbers, data.codeLineNumbers),
      codeMinimap: this.toAstProperty(PropertyConfigKey.codeMinimap, data.codeMinimap),
      stripePricingTableId: this.toAstProperty(PropertyConfigKey.stripePricingTableId, data.stripePricingTableId),
      stripePublishableKey: this.toAstProperty(PropertyConfigKey.stripePublishableKey, data.stripePublishableKey),
      thumbImage: this.toAstProperty(PropertyConfigKey.thumbImage, data.thumbImage),
      scormSource: this.toAstProperty(PropertyConfigKey.scormSource, data.scormSource),
      posterImage: this.toAstProperty(PropertyConfigKey.posterImage, data.posterImage),
      focusX: this.toAstProperty(PropertyConfigKey.focusX, data.focusX),
      focusY: this.toAstProperty(PropertyConfigKey.focusY, data.focusY),
      pointerLeft: this.toAstProperty(PropertyConfigKey.pointerLeft, data.pointerLeft),
      pointerTop: this.toAstProperty(PropertyConfigKey.pointerTop, data.pointerTop),
      listItemIndent: this.toAstProperty(PropertyConfigKey.listItemIndent, data.listItemIndent),
      backgroundWallpaper: this.toAstProperty(PropertyConfigKey.backgroundWallpaper, data.backgroundWallpaper),
      hasBookNavigation: this.toAstProperty(PropertyConfigKey.hasBookNavigation, data.hasBookNavigation),
      duration: this.toAstProperty(PropertyConfigKey.duration, data.duration),
      deeplink: this.toAstProperty(PropertyConfigKey.deeplink, data.deeplink),
      externalLink: this.toAstProperty(PropertyConfigKey.externalLink, data.externalLink),
      externalLinkText: this.toAstProperty(PropertyConfigKey.externalLinkText, data.externalLinkText),
      videoCallLink: this.toAstProperty(PropertyConfigKey.videoCallLink, data.videoCallLink),
      vendorUrl: this.toAstProperty(PropertyConfigKey.vendorUrl, data.vendorUrl),
      search: this.toAstProperty(PropertyConfigKey.search, data.search),
      list: this.toAstProperty(PropertyConfigKey.list, data.list),
      textReference: this.toAstProperty(PropertyConfigKey.textReference, data.textReference),
      isTracked: this.toAstProperty(PropertyConfigKey.isTracked, data.isTracked),
      isInfoOnly: this.toAstProperty(PropertyConfigKey.isInfoOnly, data.isInfoOnly),
      imageFirst: this.toAstProperty(PropertyConfigKey.imageFirst, data.imageFirst),
      activityType: this.toAstProperty(PropertyConfigKey.activityType, data.activityType),
      labelTrue: this.toAstProperty(PropertyConfigKey.labelTrue, data.labelTrue),
      labelFalse: this.toAstProperty(PropertyConfigKey.labelFalse, data.labelFalse),
      content2Buy: this.toAstProperty(PropertyConfigKey.content2Buy, data.content2Buy),
      mailingList: this.toAstProperty(PropertyConfigKey.mailingList, data.mailingList),
      buttonCaption: this.toAstProperty(PropertyConfigKey.buttonCaption, data.buttonCaption),
      callToActionUrl: this.toAstProperty(PropertyConfigKey.callToActionUrl, data.callToActionUrl),
      caption: this.handleJsonText(data.caption),
      quotedPerson: this.toAstProperty(PropertyConfigKey.quotedPerson, data.quotedPerson),
      reasonableNumOfChars: reasonableNumOfCharsProperty,
      resolved: this.toAstProperty(PropertyConfigKey.resolved, data.resolved),
      resolvedDate: this.toAstProperty(PropertyConfigKey.resolvedDate, data.resolvedDate),
      resolvedBy: this.toAstProperty(PropertyConfigKey.resolvedBy, data.resolvedBy),
      maxCreatedBits: this.toAstProperty(PropertyConfigKey.maxCreatedBits, data.maxCreatedBits),
      maxDisplayLevel: this.toAstProperty(PropertyConfigKey.maxDisplayLevel, data.maxDisplayLevel),
      page: this.toAstProperty(PropertyConfigKey.page, data.page),
      productId: this.toAstProperty(PropertyConfigKey.productId, data.productId),
      product: this.toAstProperty(PropertyConfigKey.product, data.product),
      productList: this.toAstProperty(PropertyConfigKey.productList, data.productList),
      productVideo: this.toAstProperty(PropertyConfigKey.productVideo, data.productVideo),
      productVideoList: this.toAstProperty(PropertyConfigKey.productVideoList, data.productVideoList),
      productFolder: this.toAstProperty(PropertyConfigKey.productFolder, data.productFolder),
      technicalTerm: this.buildTechnicalTerm(data.technicalTerm),
      servings: this.buildServings(data.servings),
      ratingLevelStart: this.buildRatingLevelStartEnd(data.ratingLevelStart),
      ratingLevelEnd: this.buildRatingLevelStartEnd(data.ratingLevelEnd),
      ratingLevelSelected: this.toAstProperty(PropertyConfigKey.ratingLevelSelected, data.ratingLevelSelected),
      markConfig: this.buildMarkConfigs(data.markConfig),
      imageSource: this.buildImageSource(data.imageSource),
      person: this.buildPerson(data.bitType, data.person),
      bot: this.toAstProperty(PropertyConfigKey.bot, data.bot),
      referenceProperty: this.toAstProperty(PropertyConfigKey.property_reference, data.referenceProperty),

      // Book data
      title: this.handleJsonText(data.title),
      subtitle: this.handleJsonText(data.subtitle),
      level: NumberUtils.asNumber(data.level),
      toc: this.toAstProperty(PropertyConfigKey.toc, data.toc),
      progress: this.toAstProperty(PropertyConfigKey.progress, data.progress),
      anchor: data.anchor,
      reference: data.reference,
      referenceEnd: data.referenceEnd,

      // Item, Lead, Hint, Instruction
      item: this.handleJsonText(data.item),
      lead: this.handleJsonText(data.lead),
      pageNumber: this.handleJsonText(data.pageNumber),
      marginNumber: this.handleJsonText(data.marginNumber),
      hint: this.handleJsonText(data.hint),
      instruction: this.handleJsonText(data.instruction),

      // Example
      ...this.toExample(data.__isDefaultExample, data.example as TextAst),

      // Person

      // Body
      body: this.buildBody(textFormat, data.body),
      imagePlaceholder: ArrayUtils.asSingle(
        this.resourceBuilder.resourceFromResourceDataJson(
          data.bitType,
          ResourceTag.image,
          data.imagePlaceholder?.image,
        ),
      ) as ImageResourceWrapperJson,
      resources: ArrayUtils.asArray(this.resourceBuilder.resourceFromResourceJson(data.bitType, data.resources)),
      cardNode,
      partialAnswer: this.toAstProperty(PropertyConfigKey.partialAnswer, data.partialAnswer),
      sampleSolution: this.toAstProperty(PropertyConfigKey.property_sampleSolution, data.sampleSolution),
      additionalSolutions: this.toAstProperty(PropertyConfigKey.additionalSolutions, data.additionalSolutions),
      footer: this.buildFooter(data.footer),

      markup: data.markup,
      parser: data.parser,

      // Must always be last in the AST so key clashes are avoided correctly with other properties
      extraProperties: this.parseExtraProperties(data.extraProperties),

      // Private properties
      __isDefaultExample: data.__isDefaultExample ?? false,
    };

    // Push reasonableNumOfChars down the tree for the interview bit
    if (Config.isOfBitType(data.bitType, BitType.interview)) {
      this.pushDownTree(
        undefined,
        undefined,
        cardNode,
        'questions',
        PropertyConfigKey.reasonableNumOfChars,
        data.reasonableNumOfChars,
      );
    }

    // Push isCaseSensitive down the tree for the cloze, match and match-matrix bits
    this.pushDownTree(
      [data.body, ...(cardNode?.cardBits?.map((cardBit) => cardBit.body) ?? [])],
      [BodyBitType.gap],
      undefined,
      'isCaseSensitive',
      PropertyConfigKey.isCaseSensitive,
      data.isCaseSensitive ?? true,
    );

    this.pushDownTree(
      undefined,
      undefined,
      cardNode,
      'pairs',
      PropertyConfigKey.isCaseSensitive,
      data.isCaseSensitive ?? true,
    );
    this.pushDownTree(
      undefined,
      undefined,
      cardNode,
      ['matrix', 'cells'],
      PropertyConfigKey.isCaseSensitive,
      data.isCaseSensitive ?? true,
    );

    // If __isDefaultExample is set at the bit level, push the default example down the tree to the relevant nodes
    this.pushExampleDownTree(data.body, cardNode, data.__isDefaultExample, convertedExample.example);

    // Set default values
    this.setDefaultBitValues(node);

    // Set the 'isExample' flags
    this.setIsExampleFlags(node);

    // Add the version to the parser info
    this.addVersionToParserInfo(node);

    // Remove Unset Optionals
    ObjectUtils.removeUnwantedProperties(node, {
      ignoreAllFalse: true,
      ignoreUndefined: ['example'],
      ignoreEmptyArrays: ['item', 'lead', 'pageNumber', 'marginNumber', 'hint', 'instruction'],
    });

    // Validate and correct invalid bits as much as possible
    return NodeValidator.validateBit(node);
  }

  /**
   * Build choice[] node
   *
   * @param data - data for the node
   * @returns
   */
  protected buildChoices(data: Partial<ChoiceJson>[] | undefined): ChoiceJson[] | undefined {
    if (!Array.isArray(data)) return undefined;
    const nodes = data.map((d) => this.buildChoice(d)).filter((d) => d != null);
    return nodes.length > 0 ? nodes : undefined;
  }

  /**
   * Build choice node
   *
   * @param data - data for the node
   * @returns
   */
  protected buildChoice(data: Partial<ChoiceJson> | undefined): ChoiceJson | undefined {
    if (!data) return undefined;

    // NOTE: Node order is important and is defined here
    const node: ChoiceJson = {
      choice: data.choice ?? '',
      isCorrect: !!data.isCorrect,
      item: this.handleJsonText(data.item),
      lead: this.handleJsonText(data.lead),
      hint: this.handleJsonText(data.hint),
      instruction: this.handleJsonText(data.instruction),
      ...this.toExample(data.__isDefaultExample, data.example, !!data.isCorrect),
    };

    // Remove Unset Optionals
    ObjectUtils.removeUnwantedProperties(node, {
      ignoreAllFalse: true,
      ignoreEmptyArrays: ['item', 'hint', 'instruction'],
      ignoreUndefined: ['example'],
    });

    return node;
  }

  /**
   * Build response[] node
   *
   * @param data - data for the node
   * @returns
   */
  protected buildResponses(data: Partial<ResponseJson>[] | undefined): ResponseJson[] | undefined {
    if (!Array.isArray(data)) return undefined;
    const nodes = data.map((d) => this.buildResponse(d)).filter((d) => d != null);
    return nodes.length > 0 ? nodes : undefined;
  }

  /**
   * Build response node
   *
   * @param data - data for the node
   * @returns
   */
  protected buildResponse(data: Partial<ResponseJson> | undefined): ResponseJson | undefined {
    if (!data) return undefined;

    // NOTE: Node order is important and is defined here
    const node: ResponseJson = {
      response: data.response ?? '',
      isCorrect: !!data.isCorrect,
      item: this.handleJsonText(data.item),
      lead: this.handleJsonText(data.lead),
      hint: this.handleJsonText(data.hint),
      instruction: this.handleJsonText(data.instruction),
      ...this.toExample(data.__isDefaultExample, data.example, !!data.isCorrect),
    };

    // Remove Unset Optionals
    ObjectUtils.removeUnwantedProperties(node, {
      ignoreAllFalse: true,
      ignoreEmptyArrays: ['item', 'hint', 'instruction'],
      ignoreUndefined: ['example'],
    });

    return node;
  }

  /**
   * Build bot response[] node
   *
   * @param data - data for the node
   * @returns
   */
  protected buildBotResponses(data: Partial<BotResponseJson>[] | undefined): BotResponseJson[] | undefined {
    if (!Array.isArray(data)) return undefined;
    const nodes = data.map((d) => this.botResponse(d)).filter((d) => d != null);
    return nodes.length > 0 ? nodes : undefined;
  }

  /**
   * Build bot response node
   *
   * @param data - data for the node
   * @returns
   */
  protected botResponse(data: Partial<BotResponseJson> | undefined): BotResponseJson | undefined {
    if (!data) return undefined;

    // NOTE: Node order is important and is defined here
    const node: BotResponseJson = {
      response: data.response ?? '',
      reaction: data.reaction ?? '',
      feedback: data.feedback ?? '',
      item: this.handleJsonText(data.item),
      lead: this.handleJsonText(data.lead),
      hint: this.handleJsonText(data.hint),
    };

    // Remove Unset Optionals
    ObjectUtils.removeUnwantedProperties(node, {
      ignoreEmptyString: ['response', 'reaction', 'feedback'],
      ignoreAllFalse: true,
      ignoreEmptyArrays: ['item'],
      ignoreUndefined: ['example'],
    });

    return node;
  }

  /**
   * Build quiz[] node
   *
   * @param data - data for the node
   * @returns
   */
  protected buildQuizzes(data: Partial<QuizJson>[] | undefined): QuizJson[] | undefined {
    if (!Array.isArray(data)) return undefined;
    const nodes = data.map((d) => this.buildQuiz(d)).filter((d) => d != null);
    return nodes.length > 0 ? nodes : undefined;
  }

  /**
   * Build quiz node
   *
   * @param data - data for the node
   * @returns
   */
  protected buildQuiz(data: Partial<QuizJson> | undefined): QuizJson | undefined {
    if (!data) return undefined;

    const convertedExample = {
      ...this.toExample(data.__isDefaultExample, data.__defaultExample),
    };

    let choices: ChoiceJson[] | undefined;
    let responses: ResponseJson[] | undefined;

    if (data.choices) {
      choices = this.buildChoices(data.choices);

      // Push __isDefaultExample down the tree
      this.pushExampleDownTreeBoolean(data.__isDefaultExample, convertedExample.example, true, choices);
    } else if (data.responses) {
      responses = this.buildResponses(data.responses);

      // Push __isDefaultExample down the tree
      this.pushExampleDownTreeBoolean(data.__isDefaultExample, convertedExample.example, false, responses);
    } else {
      // No choices or responses, not a valid quiz
      return undefined;
    }

    // NOTE: Node order is important and is defined here
    const node: QuizJson = {
      item: this.handleJsonText(data.item),
      lead: this.handleJsonText(data.lead),
      hint: this.handleJsonText(data.hint),
      instruction: this.handleJsonText(data.instruction),
      isExample: !!data.__defaultExample,
      choices: choices as ChoiceJson[],
      responses: responses as ResponseJson[],
    };

    // Remove Unset Optionals
    ObjectUtils.removeUnwantedProperties(node, {
      ignoreAllFalse: true,
      ignoreEmptyArrays: ['item', 'hint', 'instruction'],
    });

    return node;
  }

  /**
   * Build heading node
   *
   * @param data - data for the node
   * @returns
   */
  protected buildHeading(data: Partial<HeadingJson> | undefined): HeadingJson | undefined {
    if (!data) return undefined;
    if (data.forKeys == null) return undefined;

    // NOTE: Node order is important and is defined here
    const node: HeadingJson = {
      forKeys: data.forKeys ?? '',
      forValues: data.forValues ?? data.__forValuesDefault ?? '',
    };

    // Remove Unset Optionals
    ObjectUtils.removeUnwantedProperties(node, {
      ignoreAllFalse: true,
      ignoreEmptyString: ['forKeys', 'forValues'],
      ignoreEmptyArrays: ['forValues'],
    });

    return node;
  }

  /**
   * Build pair[] node
   *
   * @param data - data for the node
   * @returns
   */
  protected buildPairs(bitType: BitTypeType, data: Partial<PairJson>[] | undefined): PairJson[] | undefined {
    if (!Array.isArray(data)) return undefined;
    const nodes = data.map((d) => this.buildPair(bitType, d)).filter((d) => d != null);
    return nodes.length > 0 ? nodes : undefined;
  }

  /**
   * Build pair node
   *
   * @param data - data for the node
   * @returns
   */
  protected buildPair(bitType: BitTypeType, data: Partial<PairJson> | undefined): PairJson | undefined {
    if (!data) return undefined;

    // Set default example
    const defaultExample = Array.isArray(data.__valuesAst) && data.__valuesAst.length > 0 ? data.__valuesAst[0] : null;

    // Process the keyAudio and keyImage resources
    const keyAudio = (
      ArrayUtils.asSingle(
        this.resourceBuilder.resourceFromResourceDataJson(bitType, ResourceTag.audio, data.keyAudio),
      ) as AudioResourceWrapperJson
    )?.audio;

    const keyImage = (
      ArrayUtils.asSingle(
        this.resourceBuilder.resourceFromResourceDataJson(bitType, ResourceTag.image, data.keyImage),
      ) as ImageResourceWrapperJson
    )?.image;

    // NOTE: Node order is important and is defined here
    const node: PairJson = {
      key: data.key ?? '',
      keyAudio,
      keyImage,
      item: this.handleJsonText(data.item),
      lead: this.handleJsonText(data.lead),
      hint: this.handleJsonText(data.hint),
      instruction: this.handleJsonText(data.instruction),
      isCaseSensitive: data.isCaseSensitive as boolean,
      ...this.toExample(data.__isDefaultExample, data.example, defaultExample),
      values: data.values ?? [],
      __valuesAst: data.__valuesAst,
    };

    // Remove Unset Optionals
    ObjectUtils.removeUnwantedProperties(node, {
      ignoreAllFalse: true,
      ignoreEmptyArrays: ['item', 'hint', 'instruction', 'values'],
      ignoreUndefined: ['example', 'isCaseSensitive'],
    });

    // if (node.key) {
    //   delete node.keyAudio;
    //   delete node.keyImage;
    // }
    // if (node.keyAudio != null) {
    //   delete node.key;
    //   delete node.keyImage;
    // }
    // if (node.keyImage != null) {
    //   delete node.key;
    //   delete node.keyAudio;
    // }

    return node;
  }

  /**
   * Build matrix[] node
   *
   * @param data - data for the node
   * @returns
   */
  protected buildMatricies(data: Partial<MatrixJson>[] | undefined): MatrixJson[] | undefined {
    if (!Array.isArray(data)) return undefined;
    const nodes = data.map((d) => this.buildMatrix(d)).filter((d) => d != null);
    return nodes.length > 0 ? nodes : undefined;
  }

  /**
   * Build matrix node
   *
   * @param data - data for the node
   * @returns
   */
  protected buildMatrix(data: Partial<MatrixJson> | undefined): MatrixJson | undefined {
    if (!data) return undefined;

    // const convertedExample = {
    //   ...this.toExample(__isDefaultExample, example),
    // };

    // // Push __isDefaultExample down the tree
    // this.pushExampleDownTreeBoolean(__isDefaultExample, convertedExample.example, true, choices);
    // this.pushExampleDownTreeBoolean(__isDefaultExample, convertedExample.example, false, responses);

    let isExample = false;

    // Set isExample for matrix based on isExample for cells
    for (const c of data.cells ?? []) {
      if (data.__isDefaultExample && !c.isExample) {
        c.isExample = true;
      }
      isExample = c.isExample ? true : isExample;
    }

    // NOTE: Node order is important and is defined here
    const node: MatrixJson = {
      key: data.key ?? '',
      item: this.handleJsonText(data.item),
      lead: this.handleJsonText(data.lead),
      hint: this.handleJsonText(data.hint),
      instruction: this.handleJsonText(data.instruction),
      isExample,
      cells: (data.cells ?? []).map((c) => this.buildMatrixCell(c)).filter((c) => c != null),
    };

    // Remove Unset Optionals
    ObjectUtils.removeUnwantedProperties(node, {
      ignoreAllFalse: true,
      ignoreEmptyArrays: ['hint', 'item', 'cells'],
      ignoreUndefined: ['isCaseSensitive'],
    });

    return node;
  }

  /**
   * Build matrixCell node
   *
   * @param data - data for the node
   * @returns
   */
  protected buildMatrixCell(data: Partial<MatrixCellJson> | undefined): MatrixCellJson | undefined {
    if (!data) return undefined;

    // Set default example
    const defaultExample = Array.isArray(data.__valuesAst) && data.__valuesAst.length > 0 ? data.__valuesAst[0] : null;

    // NOTE: Node order is important and is defined here
    const node: MatrixCellJson = {
      values: data.values ?? [],
      item: this.handleJsonText(data.item),
      lead: this.handleJsonText(data.lead),
      hint: this.handleJsonText(data.hint),
      instruction: this.handleJsonText(data.instruction),
      isCaseSensitive: data.isCaseSensitive as boolean,
      ...this.toExample(data.__isDefaultExample, data.example, defaultExample),
      __valuesAst: data.__valuesAst,
    };

    // Remove Unset Optionals
    ObjectUtils.removeUnwantedProperties(node, {
      ignoreAllFalse: true,
      ignoreEmptyArrays: ['instruction', 'item', 'values'],
      ignoreUndefined: ['example', 'isCaseSensitive'],
    });

    return node;
  }

  /**
   * Build table node
   *
   * @param data - data for the node
   * @returns
   */
  protected buildTable(dataIn: Partial<TableJson> | undefined): TableJson | undefined {
    if (!dataIn) return undefined;

    // NOTE: Node order is important and is defined here
    const node: TableJson = {
      columns: dataIn.columns ?? [],
      data: (dataIn.data ?? []).map((row) => row ?? []),
    };

    // Remove Unset Optionals
    // ObjectUtils.removeUnwantedProperties(node, {
    //   ignoreAllFalse: true,
    // });

    return node;
  }

  /**
   * Build question[] node
   *
   * @param data - data for the node
   * @returns
   */
  protected buildQuestions(data: Partial<QuestionJson>[] | undefined): QuestionJson[] | undefined {
    if (!Array.isArray(data)) return undefined;
    const nodes = data.map((d) => this.buildQuestion(d)).filter((d) => d != null);
    return nodes.length > 0 ? nodes : undefined;
  }

  /**
   * Build question node
   *
   * @param data - data for the node
   * @returns
   */
  protected buildQuestion(data: Partial<QuestionJson> | undefined): QuestionJson | undefined {
    if (!data) return undefined;

    // Set default example
    const defaultExample = data.__sampleSolutionAst;

    // NOTE: Node order is important and is defined here
    const node: QuestionJson = {
      question: data.question ?? '',
      partialAnswer: data.partialAnswer ?? '',
      sampleSolution: data.sampleSolution ?? '',
      additionalSolutions: (data.additionalSolutions ?? undefined) as string[],
      reasonableNumOfChars: (data.reasonableNumOfChars ?? undefined) as number,
      item: this.handleJsonText(data.item),
      lead: this.handleJsonText(data.lead),
      hint: this.handleJsonText(data.hint),
      instruction: this.handleJsonText(data.instruction),
      ...this.toExample(data.__isDefaultExample, data.example, defaultExample),
      __sampleSolutionAst: data.__sampleSolutionAst,
    };

    // Remove Unset Optionals
    ObjectUtils.removeUnwantedProperties(node, {
      ignoreAllFalse: true,
      ignoreEmptyArrays: ['item', 'hint', 'instruction'],
      ignoreUndefined: ['example'],
      ignoreEmptyString: ['question', 'partialAnswer', 'sampleSolution'],
    });

    return node;
  }

  /**
   * Build ingredient[] node
   *
   * @param data - data for the node
   * @returns
   */
  protected buildIngredients(data: Partial<IngredientJson>[] | undefined): IngredientJson[] | undefined {
    if (!Array.isArray(data)) return undefined;
    const nodes = data.map((d) => this.buildIngredient(d)).filter((d) => d != null);
    return nodes.length > 0 ? nodes : undefined;
  }

  /**
   * Build ingredient node
   *
   * @param data - data for the node
   * @returns
   */
  protected buildIngredient(data: Partial<IngredientJson> | undefined): IngredientJson | undefined {
    if (!data) return undefined;

    // NOTE: Node order is important and is defined here
    const node: IngredientJson = {
      title: data.title ?? '',
      checked: data.checked ?? false,
      item: data.item ?? '',
      quantity: data.quantity ?? 0,
      unit: data.unit ?? '',
      unitAbbr: data.unitAbbr ?? '',
      decimalPlaces: data.decimalPlaces ?? 1,
      disableCalculation: data.disableCalculation ?? false,
    };

    // Remove Unset Optionals
    ObjectUtils.removeUnwantedProperties(node, {
      ignoreAllFalse: true,
      // ignoreAllEmptyArrays: true,
      // ignoreUndefined: ['example'],
      ignoreEmptyString: ['item', 'unit'],
    });

    return node;
  }

  /**
   * Build body node
   * - Handles JSON, Bitmark text, and plain text
   *   - body: set to either string, TextAst, or JSON
   *   - bodyBits: set to array of BodyBitJson (will be validated and merged into body if it is a string)
   *   - placeholders: set to placeholders from v2 JSON when body is a v2 JSON string
   *   - bodyString: set to the original string if body is a string (only used for card body)
   *
   * @param data - data for the node
   * @returns
   */
  protected buildBody(textFormat: TextFormatType, data: Partial<Body> | undefined): Body | undefined {
    if (!data) return undefined;
    let body: JsonText | unknown | undefined;
    const bodyBits: BodyBitJson[] = [];
    const placeholders = data.placeholders;
    const bodyString = data.bodyString;

    // Handle JSON type body
    const handleJsonBody = () => {
      // Attempt to parse a string body as JSON to support the legacy format
      if (typeof data.body === 'string') {
        try {
          body = JSON.parse(data.body);
        } catch (e) {
          // Could not parse JSON - set body to null
          body = null;
        }
      } else {
        body = data.body;
      }
    };

    // Handle Bitmark text type body (both AST v3 and plain text v2)
    const handleBitmarkTextBody = () => {
      let rawBody: TextAst = data.body as TextAst;
      let bodyStr: BreakscapedString | undefined;
      const placeholderNodes: {
        [keyof: string]: BodyBitJson;
      } = {};
      // TODO - process body bits through the correct builders.

      if (StringUtils.isString(data.body)) {
        // Body is a string (legacy bitmark v2, or not bitmark--/++)
        bodyStr = ((data.body as BreakscapedString) ?? '').trim() as BreakscapedString;
        rawBody = [];
      } else if (Array.isArray(data.body)) {
        // Body is an array (prosemirror like JSON)
        // Already in the correct format
      } else {
        // body is invalid
        rawBody = [];
      }

      if (placeholders) {
        for (const [key, val] of Object.entries(placeholders)) {
          // const bit = this.bodyBitToAst(val);
          // placeholderNodes[key] = bit as BodyBit;
          placeholderNodes[key] = val as BodyBitJson;
        }
      }

      if (bodyStr) {
        // Breakscape
        bodyStr = Breakscape.breakscape(bodyStr);

        // Convert placeholders {1} to [!1], etc.
        let index = 0;
        const newPlaceholderNodes: BodyBitJson[] = [];
        for (const [key, val] of Object.entries(placeholderNodes)) {
          if (bodyStr) {
            const newKey = `[!${index}]`;
            bodyStr = bodyStr.replace(`${key}`, newKey) as BreakscapedString;
            newPlaceholderNodes.push(val);
            index++;
          }
        }

        // Convert the body string to AST
        rawBody = this.textParser.toAst(bodyStr, {
          textFormat: TextFormat.bitmarkMinusMinus, // Treat as bitmark-- for v2 text
        });

        const replaceBitsRecursive = (bodyText: TextAst) => {
          for (let i = 0, len = bodyText.length; i < len; i++) {
            const bodyPart = bodyText[i];
            if ((bodyPart.type as string) === 'bit') {
              // eslint-disable-next-line @typescript-eslint/no-explicit-any
              const index = (bodyPart as any).index as number;
              if (newPlaceholderNodes[index] != null) {
                bodyText[i] = newPlaceholderNodes[index];
              }
            } else {
              if (bodyPart.content) replaceBitsRecursive(bodyPart.content);
            }
          }
        };

        // Replace the placeholders with the AST
        replaceBitsRecursive(rawBody);
      }

      // Process the body bits to ensure they are valid
      this.textParser.walkBodyBits(rawBody, (parent, index, bodyBit) => {
        // Ensure the body bit is valid
        let parsedBit: BodyBitJson | undefined;
        switch (bodyBit.type) {
          case BodyBitType.gap:
            parsedBit = this.buildGap(bodyBit as GapJson);
            break;
          case BodyBitType.mark:
            parsedBit = this.buildMark(bodyBit as MarkJson);
            break;
          case BodyBitType.select:
            parsedBit = this.buildSelect(bodyBit as SelectJson);
            break;
          case BodyBitType.highlight:
            parsedBit = this.buildHighlight(bodyBit as HighlightJson);
            break;
          default:
          // TODO?? Ensure other parts are valid
        }
        if (parsedBit != undefined) {
          parent[index] = parsedBit;
          bodyBits.push(parsedBit);
        }
      });

      // Set the body
      body = rawBody;

      // Mark the body as text
      // eslint-disable-next-line @typescript-eslint/no-explicit-any
      (body as any).__tag = 'text';
    };

    const handlePlainTextBody = () => {
      body = data.body as string;
    };

    const isBitmarkText = textFormat === TextFormat.bitmarkMinusMinus || textFormat === TextFormat.bitmarkPlusPlus;
    if (textFormat === TextFormat.json) {
      // JSON
      handleJsonBody();
    } else if (isBitmarkText) {
      // Bitmark text (either ast or string)
      handleBitmarkTextBody();
    } else {
      // Text but not bitmark (plain text)
      handlePlainTextBody();
    }

    const node: Body = {
      body,
      bodyBits,
      bodyString,
      // Placeholders are only ever parsed into AST, never stored directly
    };

    return node;
  }

  /**
   * Build footer node
   *
   * @param data - data for the node
   * @returns
   */
  protected buildFooter(data: Partial<Footer> | undefined): Footer | undefined {
    if (!data) return undefined;
    const node: Footer = {
      footer: this.handleJsonText(data.footer),
    };

    return node;
  }

  /**
   * Build gap node
   *
   * @param data - data for the node
   * @returns
   */
  protected buildGap(data: Partial<GapJson> | undefined): GapJson | undefined {
    if (!data) return undefined;

    // Set default example
    const defaultExample =
      Array.isArray(data.__solutionsAst) && data.__solutionsAst.length > 0 ? data.__solutionsAst[0] : null;

    // NOTE: Node order is important and is defined here
    const node: GapJson = {
      type: BodyBitType.gap,
      solutions: data.solutions ?? [], // Must be before other properties except type
      item: this.handleJsonText(data.item),
      lead: this.handleJsonText(data.lead),
      hint: this.handleJsonText(data.hint),
      instruction: this.handleJsonText(data.instruction),
      isCaseSensitive: data.isCaseSensitive as boolean,
      ...this.toExample(data.__isDefaultExample, data.example, defaultExample),
      __solutionsAst: data.__solutionsAst,
    };

    // Remove Unset Optionals
    ObjectUtils.removeUnwantedProperties(node, {
      ignoreAllFalse: true,
      ignoreAllEmptyArrays: true,
      ignoreUndefined: ['example', 'isCaseSensitive'],
    });

    return node;
  }

  /**
   * Build mark configs node
   *
   * @param data - data for the node
   * @returns
   */
  protected buildMarkConfigs(data: Partial<MarkConfigJson>[] | undefined): MarkConfigJson[] | undefined {
    if (!Array.isArray(data)) return undefined;
    const nodes = data.map((d) => this.buildMarkConfig(d)).filter((d) => d != null);
    return nodes.length > 0 ? nodes : undefined;
  }

  /**
   * Build mark config node
   *
   * @param data - data for the node
   * @returns
   */
  protected buildMarkConfig(data: Partial<MarkConfigJson> | undefined): MarkConfigJson | undefined {
    if (!data) return undefined;

    // NOTE: Node order is important and is defined here
    const node: MarkConfigJson = {
      mark: data.mark ?? 'unknown',
      color: data.color ?? '',
      emphasis: data.emphasis ?? '',
    };

    // Remove Unset Optionals
    ObjectUtils.removeUnwantedProperties(node, {
      ignoreAllEmptyString: true,
    });

    return node;
  }

  /**
   * Build mark node
   *
   * @param data - data for the node
   * @returns
   */
  protected buildMark(data: Partial<MarkJson> | undefined): MarkJson | undefined {
    if (!data) return undefined;

    // NOTE: Node order is important and is defined here
    const node: MarkJson = {
      type: BodyBitType.mark,
      solution: data.solution ?? '', // Must be before other properties except type
      mark: data.mark ?? '',
      item: this.handleJsonText(data.item),
      lead: this.handleJsonText(data.lead),
      hint: this.handleJsonText(data.hint),
      instruction: this.handleJsonText(data.instruction),
      ...this.toExample(data.__isDefaultExample, data.example, true),
    };

    // Remove Unset Optionals
    ObjectUtils.removeUnwantedProperties(node, {
      ignoreAllFalse: true,
      ignoreAllEmptyArrays: true,
      ignoreUndefined: ['example'],
      ignoreEmptyString: ['solution', 'mark'],
    });

    return node;
  }

  /**
   * Build select node
   *
   * @param data - data for the node
   * @returns
   */
  protected buildSelect(data: Partial<SelectJson> | undefined): SelectJson | undefined {
    if (!data) return undefined;

    // NOTE: Node order is important and is defined here
    const node: SelectJson = {
      type: BodyBitType.select,
      options: this.buildSelectOptions(data.options) ?? [], // Must be before other properties except type
      prefix: data.prefix ?? '',
      postfix: data.postfix ?? '',
      item: this.handleJsonText(data.item),
      lead: this.handleJsonText(data.lead),
      hint: this.handleJsonText(data.hint),
      instruction: this.handleJsonText(data.instruction),
      ...this.toExample(false, undefined, undefined), // Will be set in later
      __hintString: data.__hintString,
      __instructionString: data.__instructionString,
    };

    // Remove Unset Optionals
    ObjectUtils.removeUnwantedProperties(node, {
      ignoreAllFalse: true,
      ignoreAllEmptyArrays: true,
      ignoreEmptyString: ['prefix', 'postfix'],
    });

    return node;
  }

  /**
   * Build selectOption[] node
   *
   * @param data - data for the node
   * @returns
   */
  protected buildSelectOptions(data: Partial<SelectOptionJson>[] | undefined): SelectOptionJson[] | undefined {
    if (!Array.isArray(data)) return undefined;
    const nodes = data.map((d) => this.buildSelectOption(d)).filter((d) => d != null);
    return nodes.length > 0 ? nodes : undefined;
  }

  /**
   * Build selectOption node
   *
   * @param data - data for the node
   * @returns
   */
  protected buildSelectOption(data: Partial<SelectOptionJson> | undefined): SelectOptionJson | undefined {
    if (!data) return undefined;

    // NOTE: Node order is important and is defined here
    const node: SelectOptionJson = {
      text: data.text ?? '', // Must be before other properties except type
      isCorrect: !!data.isCorrect,
      item: this.handleJsonText(data.item),
      lead: this.handleJsonText(data.lead),
      hint: this.handleJsonText(data.hint),
      instruction: this.handleJsonText(data.instruction),
      ...this.toExample(data.__isDefaultExample, data.example, !!data.isCorrect),
    };

    // Remove Unset Optionals
    ObjectUtils.removeUnwantedProperties(node, {
      ignoreAllFalse: true,
      ignoreAllEmptyArrays: true,
      ignoreUndefined: ['example'],
    });

    return node;
  }

  /**
   * Build highlight node
   *
   * @param data - data for the node
   * @returns
   */
  buildHighlight(data: Partial<HighlightJson> | undefined): HighlightJson | undefined {
    if (!data) return undefined;

    // NOTE: Node order is important and is defined here
    const node: HighlightJson = {
      type: BodyBitType.highlight,
      texts: this.buildHighlightTexts(data.texts) ?? [], // Must be before other properties except type
      prefix: data.prefix ?? '',
      postfix: data.postfix ?? '',
      item: this.handleJsonText(data.item),
      lead: this.handleJsonText(data.lead),
      hint: this.handleJsonText(data.hint),
      instruction: this.handleJsonText(data.instruction),
      ...this.toExample(false, undefined, undefined), // Will be set in later
    };

    // Remove Unset Optionals
    ObjectUtils.removeUnwantedProperties(node, {
      ignoreAllFalse: true,
      ignoreAllEmptyArrays: true,
      ignoreEmptyString: ['prefix', 'postfix'],
    });

    return node;
  }

  /**
   * Build highlightText[] node
   *
   * @param data - data for the node
   * @returns
   */
  protected buildHighlightTexts(data: Partial<HighlightTextJson>[] | undefined): HighlightTextJson[] | undefined {
    if (!Array.isArray(data)) return undefined;
    const nodes = data.map((d) => this.buildHighlightText(d)).filter((d) => d != null);
    return nodes.length > 0 ? nodes : undefined;
  }

  /**
   * Build highlightText node
   *
   * @param data - data for the node
   * @returns
   */
  protected buildHighlightText(data: Partial<HighlightTextJson> | undefined): HighlightTextJson | undefined {
    if (!data) return undefined;

    // NOTE: Node order is important and is defined here
    const node: HighlightTextJson = {
      text: data.text ?? '', // Must be before other properties except type
      isCorrect: !!data.isCorrect,
      isHighlighted: !!data.isHighlighted,
      item: this.handleJsonText(data.item),
      lead: this.handleJsonText(data.lead),
      hint: this.handleJsonText(data.hint),
      instruction: this.handleJsonText(data.instruction),
      ...this.toExample(data.__isDefaultExample, data.example, !!data.isCorrect),
    };

    // Remove Unset Optionals
    ObjectUtils.removeUnwantedProperties(node, {
      ignoreAllFalse: true,
      ignoreAllEmptyArrays: true,
      ignoreUndefined: ['example'],
    });

    return node;
  }

  /**
   * Build flashcards node
   *
   * @param data - data for the node
   * @returns
   */
  protected buildFlashcards(data: Partial<FlashcardJson>[] | undefined): FlashcardJson[] | undefined {
    if (!Array.isArray(data)) return undefined;
    const nodes = data.map((d) => this.buildFlashcard(d)).filter((d) => d != null);
    return nodes.length > 0 ? nodes : undefined;
  }

  /**
   * Build flashcard node
   *
   * @param data - data for the node
   * @returns
   */
  protected buildFlashcard(data: Partial<FlashcardJson> | undefined): FlashcardJson | undefined {
    if (!data) return undefined;

    // NOTE: Node order is important and is defined here
    const node: FlashcardJson = {
      question: this.handleJsonText(data.question),
      answer: this.handleJsonText(data.answer),
      alternativeAnswers: this.handleJsonText(data.alternativeAnswers),
      item: this.handleJsonText(data.item),
      lead: this.handleJsonText(data.lead),
      hint: this.handleJsonText(data.hint),
      instruction: this.handleJsonText(data.instruction),
      ...this.toExample(data.__isDefaultExample, data.example, true),
    };

    // Remove Unset Optionals
    ObjectUtils.removeUnwantedProperties(node, {
      ignoreAllFalse: true,
      ignoreEmptyArrays: ['question', 'answer', 'alternativeAnswers', 'item', 'hint', 'instruction'],
      ignoreUndefined: ['example'],
    });

    return node;
  }

  /**
<<<<<<< HEAD
   * Build descriptionListItem[] node
   *
   * @param data - data for the node
   * @returns
   */
  protected buildDescriptionList(
    data: Partial<DescriptionListItemJson>[] | undefined,
  ): DescriptionListItemJson[] | undefined {
    if (!Array.isArray(data)) return undefined;
    const nodes = data.map((d) => this.buildDescriptionListItem(d)).filter((d) => d != null);
    return nodes.length > 0 ? nodes : undefined;
  }

  /**
   * Build descriptionListItem node
=======
   * Build definitionListItem node
>>>>>>> 54294ce9
   *
   * @param data - data for the node
   * @returns
   */
<<<<<<< HEAD
  protected buildDescriptionListItem(
    data: Partial<DescriptionListItemJson> | undefined,
  ): DescriptionListItemJson | undefined {
    if (!data) return undefined;

    // NOTE: Node order is important and is defined here
    const node: DescriptionListItemJson = {
      term: this.handleJsonText(data.term),
      description: this.handleJsonText(data.description),
      alternativeDescriptions: this.handleJsonText(data.alternativeDescriptions),
      item: this.handleJsonText(data.item),
      lead: this.handleJsonText(data.lead),
      hint: this.handleJsonText(data.hint),
      instruction: this.handleJsonText(data.instruction),
      ...this.toExample(data.__isDefaultExample, data.example, true),
=======
  definitionListItem(data: {
    term: BreakscapedString;
    description?: BreakscapedString;
    alternativeDefinitions?: BreakscapedString[];
    item?: BreakscapedString;
    lead?: BreakscapedString;
    pageNumber?: BreakscapedString;
    marginNumber?: BreakscapedString;
    hint?: BreakscapedString;
    instruction?: BreakscapedString;
    isDefaultExample?: boolean;
    example?: Example;
  }): DefinitionListItem {
    const {
      term,
      description,
      alternativeDefinitions,
      item,
      lead,
      pageNumber,
      marginNumber,
      hint,
      instruction,
      isDefaultExample,
      example,
    } = data;

    // NOTE: Node order is important and is defined here
    const node: DefinitionListItem = {
      term,
      description,
      alternativeDefinitions,
      itemLead: this.itemLead(item, lead, pageNumber, marginNumber),
      hint,
      instruction,
      ...this.toExampleBoolean(isDefaultExample, example),
>>>>>>> 54294ce9
    };

    // Remove Unset Optionals
    ObjectUtils.removeUnwantedProperties(node, {
      ignoreAllFalse: true,
      ignoreEmptyArrays: ['question', 'answer', 'alternativeDescriptions', 'item', 'hint', 'instruction'],
      ignoreUndefined: ['example'],
    });

    return node;
  }

  /**
   * Build statement[] node
   *
   * @param data - data for the node
   * @returns
   */
  protected buildStatements(data: Partial<StatementJson>[] | undefined): StatementJson[] | undefined {
    if (!Array.isArray(data)) return undefined;
    const nodes = data.map((d) => this.buildStatement(d)).filter((d) => d != null);
    return nodes.length > 0 ? nodes : undefined;
  }

  /**
   * Build statement node
   *
   * @param data - data for the node
   * @returns
   */
  protected buildStatement(data: Partial<StatementJson> | undefined): StatementJson | undefined {
    if (!data) return undefined;

    // NOTE: Node order is important and is defined here
    const node: StatementJson = {
      statement: data.statement ?? '',
      isCorrect: !!data.isCorrect,
      item: this.handleJsonText(data.item),
      lead: this.handleJsonText(data.lead),
      hint: this.handleJsonText(data.hint),
      instruction: this.handleJsonText(data.instruction),
      ...this.toExample(data.__isDefaultExample, data.example, !!data.isCorrect),
    };

    // Remove Unset Optionals
    ObjectUtils.removeUnwantedProperties(node, {
      ignoreAllFalse: true,
      // ignoreAllEmptyArrays: true,
      ignoreUndefined: ['example'],
    });

    return node;
  }

  /**
   * Build (image-on-device) imageSource node
   *
   * @param data - data for the node
   * @returns
   */
  protected buildImageSource(data: Partial<ImageSourceJson> | undefined): ImageSourceJson | undefined {
    if (!data) return undefined;
    const { url, mockupId, size, format, trim } = data;

    // NOTE: Node order is important and is defined here
    const node: ImageSourceJson = {
      url: url ?? '',
      mockupId: mockupId ?? '',
      size: (size ?? null) as number,
      format: (format ?? null) as string,
      trim: (BooleanUtils.isBoolean(trim) ? trim : null) as boolean,
    };

    // Remove Unset Optionals
    ObjectUtils.removeUnwantedProperties(node, {
      ignoreFalse: ['trim'],
      ignoreEmptyString: ['url', 'mockupId'],
      ignoreAllUndefined: true,
    });

    return node;
  }

  /**
   * Build (chat) person node
   *
   * @param data - data for the node
   * @returns
   */
  protected buildPerson(bitType: BitTypeType, data: Partial<PersonJson> | undefined): PersonJson | undefined {
    if (!data) return undefined;
    const { name, title, avatarImage } = data;
    // { name: string; title?: string; avatarImage?: ImageResourceJson }

    // NOTE: Node order is important and is defined here
    const node: PersonJson = {
      name: name ?? '',
      title: (title ?? undefined) as string,
      avatarImage: (
        ArrayUtils.asSingle(
          this.resourceBuilder.resourceFromResourceDataJson(bitType, ResourceTag.image, avatarImage),
        ) as ImageResourceWrapperJson
      )?.image,
    };

    // Remove Unset Optionals
    ObjectUtils.removeUnwantedProperties(node, {
      ignoreEmptyString: ['name'],
      ignoreAllUndefined: true,
    });

    return node;
  }

  /**
   * Build (cook-ingredients) technicalTerm node
   *
   * @param data - data for the node
   * @returns
   */
  protected buildTechnicalTerm(data: Partial<TechnicalTermJson> | undefined): TechnicalTermJson | undefined {
    if (!data) return undefined;
    const { technicalTerm, lang } = data;

    // NOTE: Node order is important and is defined here
    const node: TechnicalTermJson = {
      technicalTerm: technicalTerm ?? '',
      lang: lang ?? '',
    };

    // Remove Unset Optionals
    ObjectUtils.removeUnwantedProperties(node, {
      ignoreEmptyString: ['technicalTerm'],
      // ignoreAllUndefined: true,
    });

    return node;
  }

  /**
   * Build (cook-ingredients) servings node
   *
   * @param data - data for the node
   * @returns
   */
  protected buildServings(data: Partial<ServingsJson> | undefined): ServingsJson | undefined {
    if (!data) return undefined;
    const { servings, unit, unitAbbr, decimalPlaces, disableCalculation, hint } = data;

    // NOTE: Node order is important and is defined here
    const node: ServingsJson = {
      servings: servings ?? 0,
      unit: unit ?? '',
      unitAbbr: unitAbbr ?? '',
      decimalPlaces: decimalPlaces ?? 1,
      disableCalculation: disableCalculation ?? false,
      hint: hint ?? '',
    };

    // Remove Unset Optionals
    ObjectUtils.removeUnwantedProperties(node, {
      ignoreEmptyString: ['servings', 'unit'],
      // ignoreAllUndefined: true,
    });

    return node;
  }

  /**
   * Build (survey-rating) ratingLevelStart / ratingLevelEnd node
   *
   * @param data - data for the node
   * @returns
   */
  protected buildRatingLevelStartEnd(
    data: Partial<RatingLevelStartEndJson> | undefined,
  ): RatingLevelStartEndJson | undefined {
    if (!data) return undefined;
    const { level, label } = data;

    // NOTE: Node order is important and is defined here
    const node: RatingLevelStartEndJson = {
      level: level ?? 0,
      label: this.handleJsonText(label),
    };

    // Remove Unset Optionals
    ObjectUtils.removeUnwantedProperties(node, {
      // ignoreEmptyArrays: ['servings', 'unit'],
      // ignoreAllUndefined: true,
    });

    return node;
  }

  /**
   * Build captionDefinition node
   *
   * @param data - data for the node
   * @returns
   */
  protected buildCaptionDefinition(
    data: Partial<CaptionDefinitionJson> | undefined,
  ): CaptionDefinitionJson | undefined {
    if (!data) return undefined;

    // NOTE: Node order is important and is defined here
    const node: CaptionDefinitionJson = {
      // term: this.convertJsonTextToAstText(data.term),
      // description: this.convertJsonTextToAstText(data.description),
      term: data.term ?? '',
      description: data.description ?? '',
    };

    // Remove Unset Optionals
    ObjectUtils.removeUnwantedProperties(node, {
      ignoreEmptyString: ['term', 'description'],
      // ignoreAllUndefined: true,
    });

    return node;
  }

  /**
   * Build captionDefinitionList node
   *
   * @param data - data for the node
   * @returns
   */
  protected buildCaptionDefinitionList(
    data: Partial<CaptionDefinitionListJson> | undefined,
  ): CaptionDefinitionListJson | undefined {
    if (!data) return undefined;

    // NOTE: Node order is important and is defined here
    const node: CaptionDefinitionListJson = {
      columns: data.columns ?? [],
      definitions: (data.definitions ?? [])
        .map((d) => {
          return this.buildCaptionDefinition({
            term: d.term,
            description: d.description,
          });
        })
        .filter((d) => d != null),
    };

    // Remove Unset Optionals
    ObjectUtils.removeUnwantedProperties(node, {
      ignoreAllEmptyArrays: true,
    });

    return node;
  }

  /**
   * Build card bit[] node
   *
   * @param data - data for the node
   * @returns
   */
  protected buildCardBits(textFormat: TextFormatType, data: Partial<CardBit>[] | undefined): CardBit[] | undefined {
    if (!Array.isArray(data)) return undefined;
    const nodes = data.map((d) => this.buildCardBit(textFormat, d)).filter((d) => d != null);
    return nodes.length > 0 ? nodes : undefined;
  }

  /**
   * Build card bit node
   *
   * @param data - data for the node
   * @returns
   */
  protected buildCardBit(textFormat: TextFormatType, data: Partial<CardBit> | undefined): CardBit | undefined {
    if (!data) return undefined;

    // NOTE: Node order is important and is defined here
    const node: CardBit = {
      item: this.handleJsonText(data.item),
      lead: this.handleJsonText(data.lead),
      hint: this.handleJsonText(data.hint),
      instruction: this.handleJsonText(data.instruction),
      ...this.toExample(data.__isDefaultExample, data.example),
      __isDefaultExample: data.__isDefaultExample ?? false,
      body: this.buildBody(textFormat, data.body),

      // Must always be last in the AST so key clashes are avoided correctly with other properties
      extraProperties: this.parseExtraProperties(data.extraProperties),
    };

    // Remove Unset Optionals
    ObjectUtils.removeUnwantedProperties(node, {
      ignoreAllFalse: true,
      // ignoreEmptyArrays: ['example'],
      ignoreUndefined: ['example'],
    });

    // Validate and correct invalid bits as much as possible
    return NodeValidator.validateCardBit(node);
  }

<<<<<<< HEAD
  //
  // Private
  //
=======
  private cardNode(data: {
    flashcards?: Flashcard[];
    definitions?: DefinitionListItem[];
    questions?: Question[];
    elements?: BreakscapedString[];
    statement?: Statement;
    statements?: Statement[];
    choices?: Choice[];
    responses?: Response[];
    quizzes?: Quiz[];
    heading?: Heading;
    pairs?: Pair[];
    matrix?: Matrix[];
    table?: Table;
    botResponses?: BotResponse[];
    ingredients?: Ingredient[];
    captionDefinitionList?: CaptionDefinitionList;
    cardBits?: CardBit[];
  }): CardNode | undefined {
    let node: CardNode | undefined;
    const {
      questions,
      elements,
      flashcards,
      definitions,
      statement,
      statements,
      choices,
      responses,
      quizzes,
      heading,
      pairs,
      matrix,
      table,
      botResponses,
      ingredients,
      captionDefinitionList,
      cardBits,
    } = data;

    if (
      questions ||
      elements ||
      flashcards ||
      definitions ||
      statement ||
      statements ||
      choices ||
      responses ||
      quizzes ||
      heading ||
      pairs ||
      matrix ||
      table ||
      botResponses ||
      ingredients ||
      captionDefinitionList ||
      cardBits
    ) {
      node = {
        questions,
        elements,
        flashcards,
        definitions,
        statement,
        statements,
        choices,
        responses,
        quizzes,
        heading,
        pairs,
        matrix,
        table,
        botResponses,
        ingredients,
        captionDefinitionList,
        cardBits,
      };

      // Remove Unset Optionals
      ObjectUtils.removeUnwantedProperties(node);
    }
>>>>>>> 54294ce9

  private buildCardNode(
    bitType: BitTypeType,
    textFormat: TextFormatType,
    data: {
      flashcards?: Partial<FlashcardJson>[];
      descriptions?: Partial<DescriptionListItemJson>[];
      questions?: Partial<QuestionJson>[];
      elements?: string[];
      statement?: Partial<StatementJson>;
      statements?: Partial<StatementJson>[];
      choices?: Partial<ChoiceJson>[];
      responses?: Partial<ResponseJson>[];
      quizzes?: Partial<QuizJson>[];
      heading?: Partial<HeadingJson>;
      pairs?: Partial<PairJson>[];
      matrix?: Partial<MatrixJson>[];
      table?: Partial<TableJson>;
      botResponses?: Partial<BotResponseJson>[];
      ingredients?: Partial<IngredientJson>[];
      captionDefinitionList?: Partial<CaptionDefinitionListJson>;
      cardBits?: Partial<CardBit>[];
    },
  ): CardNode | undefined {
    const node: CardNode = {
      questions: this.buildQuestions(data.questions),
      elements: data.elements,
      flashcards: this.buildFlashcards(data.flashcards),
      descriptions: this.buildDescriptionList(data.descriptions),
      statement: this.buildStatement(data.statement),
      statements: this.buildStatements(data.statements),
      choices: this.buildChoices(data.choices),
      responses: this.buildResponses(data.responses),
      quizzes: this.buildQuizzes(data.quizzes),
      heading: this.buildHeading(data.heading),
      pairs: this.buildPairs(bitType, data.pairs),
      matrix: this.buildMatricies(data.matrix),
      table: this.buildTable(data.table),
      botResponses: this.buildBotResponses(data.botResponses),
      ingredients: this.buildIngredients(data.ingredients),
      captionDefinitionList: this.buildCaptionDefinitionList(data.captionDefinitionList),
      cardBits: this.buildCardBits(textFormat, data.cardBits),
    };

    // Remove Unset Optionals
    ObjectUtils.removeUnwantedProperties(node);

    return Object.keys(node).length > 0 ? node : undefined;
  }

  /**
   * Set examples down the tree
   *
   * @param body
   * @param cardNode
   * @param __isDefaultExample
   * @param example
   * @returns true if any of the answers has an example, otherwise undefined
   */
  private pushExampleDownTree(
    body: Body | undefined,
    cardNode: CardNode | undefined,
    __isDefaultExample: boolean | undefined,
    example: ExampleJson | undefined,
  ): void {
    if (__isDefaultExample || example != null) {
      if (cardNode) {
<<<<<<< HEAD
        this.pushExampleDownTreeString(__isDefaultExample, example, cardNode.pairs as WithExampleJson[]);
        this.pushExampleDownTreeBoolean(__isDefaultExample, example, false, cardNode.flashcards as WithExampleJson[]);
        this.pushExampleDownTreeBoolean(__isDefaultExample, example, false, cardNode.descriptions as WithExampleJson[]);
        this.pushExampleDownTreeBoolean(__isDefaultExample, example, true, cardNode.choices as WithExampleJson[]);
=======
        this.pushExampleDownTreeString(isDefaultExample, example, cardNode.pairs as WithExample[]);
        this.pushExampleDownTreeBoolean(isDefaultExample, example, false, cardNode.flashcards as WithExample[]);
        this.pushExampleDownTreeBoolean(isDefaultExample, example, false, cardNode.definitions as WithExample[]);
        this.pushExampleDownTreeBoolean(isDefaultExample, example, true, cardNode.choices as WithExample[]);
>>>>>>> 54294ce9
        this.pushExampleDownTreeBoolean(
          __isDefaultExample,
          example,
          false,
          cardNode.responses,
          cardNode.statements,
          cardNode.statement,
        );
        if (cardNode.quizzes) {
          for (const quiz of cardNode.quizzes) {
            this.pushExampleDownTreeBoolean(
              __isDefaultExample,
              example,
              true,
              quiz.choices as WithExampleJson[] | undefined,
            );
            this.pushExampleDownTreeBoolean(
              __isDefaultExample,
              example,
              false,
              quiz.responses as WithExampleJson[] | undefined,
            );
          }
        }
        if (cardNode.matrix) {
          for (const m of cardNode.matrix) {
            this.pushExampleDownTreeString(__isDefaultExample, example, m.cells);
          }
        }
      }
      if (body) {
        this.pushExampleDownTreeBodyBits(__isDefaultExample, example, body);
      }
    }
  }

  /**
   * Set examples for boolean nodes
   *
   * @param __isDefaultExample
   * @param example
   * @param onlyCorrect
   * @param nodes
   * @returns true if any of the answers has an example, otherwise undefined
   */
  private pushExampleDownTreeBoolean(
    __isDefaultExample: boolean | undefined,
    example: ExampleJson | undefined,
    onlyCorrect: boolean,
    ...nodes: (WithExampleJson | WithExampleJson[] | undefined)[]
  ): void {
    if (!__isDefaultExample && example == null) return;

    if (Array.isArray(nodes)) {
      for (const ds of nodes) {
        if (ds) {
          const exampleNodes = Array.isArray(ds) ? ds : [ds];
          BitUtils.fillBooleanExample(exampleNodes, __isDefaultExample, example, onlyCorrect);
        }
      }
    }
  }

  /**
   * Set examples for string nodes
   *
   * @param __isDefaultExample
   * @param example
   * @param nodes
   * @returns true if any of the answers has an example, otherwise undefined
   */
  private pushExampleDownTreeString(
    __isDefaultExample: boolean | undefined,
    example: ExampleJson | undefined,
    ...nodes: (WithExampleJson | WithExampleJson[] | undefined)[]
  ): void {
    if (!__isDefaultExample && !example) return;

    if (Array.isArray(nodes)) {
      for (const ds of nodes) {
        if (ds) {
          const exampleNodes = Array.isArray(ds) ? ds : [ds];
          BitUtils.fillStringExample(exampleNodes, __isDefaultExample, example, false);
        }
      }
    }
  }

  private pushExampleDownTreeBodyBits(
    __isDefaultExample: boolean | undefined,
    example: ExampleJson | undefined,
    body: Body | undefined,
  ): void {
    if (!__isDefaultExample && !example) return;
    const bodyBitsJson = this.textParser.extractBodyBits(body?.body as TextAst);

    for (const part of bodyBitsJson) {
      if (part) {
        switch (part.type) {
          case BodyBitType.gap: {
            const gap = part as GapJson;
            BitUtils.fillStringExample([gap], __isDefaultExample, example, false);
            break;
          }
          case BodyBitType.mark: {
            const mark = part as MarkJson;
            BitUtils.fillBooleanExample([mark], __isDefaultExample, example, false);
            break;
          }
          case BodyBitType.select: {
            const select = part as SelectJson;
            BitUtils.fillBooleanExample(select.options, __isDefaultExample, example, true);
            break;
          }
          case BodyBitType.highlight: {
            const highlight = part as HighlightJson;
            BitUtils.fillBooleanExample(highlight.texts, __isDefaultExample, example, true);
            break;
          }
        }
      }
    }
  }

  /**
   * Push a value down the tree, without overriding existing values
   *
   * This function is not type safe and should be used with care
   *
   * @param body/body[] set if the value should be passed down the body to the body bits / card body bits
   * @param bodyBitTypes body bit types to push the value down to
   * @param cardNode set if the value should be passed down the card node
   * @param path path for the value
   * @param value the value to push down
   */
  private pushDownTree(
    body: Body | CardBit | undefined | (Body | CardBit | undefined)[],
    bodyBitTypes: BodyBitTypeType[] | undefined,
    cardNode: CardNode | undefined,
    cardNodePath: string | string[] | undefined,
    path: string,
    value: unknown,
  ): void {
    if (value === undefined) return;

    // Add value to card nodes if required (TODO - nested paths)
    if (cardNode && cardNodePath) {
      if (!Array.isArray(cardNodePath)) cardNodePath = [cardNodePath];

      // eslint-disable-next-line @typescript-eslint/no-explicit-any
      const data = ObjectUtils.flatMapPath(cardNode, cardNodePath) as any[];

      for (const d of data) {
        if (d[path] == null) {
          d[path] = value;
        }
      }
    }

    // Add value to body bit types if required
    if (body) {
      const bodyArray: Body[] = (Array.isArray(body) ? body : [body]) as Body[];
      for (const b of bodyArray) {
        if (b && b.body && bodyBitTypes) {
          const bodyBitsJson = this.textParser.extractBodyBits(b.body as TextAst);

          if (bodyBitTypes && bodyBitsJson && bodyBitsJson.length > 0) {
            for (const part of bodyBitsJson) {
              if (part) {
                if (bodyBitTypes.indexOf(part.type) !== -1) {
                  // eslint-disable-next-line @typescript-eslint/no-explicit-any
                  const data = part as any;
                  if (data[path] == null) {
                    data[path] = value;
                  }
                }
              }
            }
          }
        }
      }
    }
  }

  private parseExtraProperties(extraProperties: { [key: string]: unknown } | undefined): ExtraProperties | undefined {
    if (!extraProperties) return undefined;

    const entries = Object.entries(extraProperties);
    if (entries.length === 0) return undefined;

    const res: ExtraProperties = {};

    for (const [key, value] of entries) {
      res[key] = ArrayUtils.asArray(value) || [value];
    }

    return res;
  }

  /**
   * Set the 'isExample' flags on the bit
   *
   * The flag is set if the bit has an example. The flag is set at each branch level up the tree from
   * where the 'example' exists.
   *
   * @param bit
   */
  private setIsExampleFlags(bit: Bit) {
    // bit.isExample = false;

    const checkIsExample = (example: WithExampleJson): boolean => {
      if (!example) return false;

      if (/*example.__isDefaultExample ||*/ example.isExample || example.example != undefined) {
        example.isExample = true;
        bit.isExample = true;
      } else {
        if (example === bit) {
          example.isExample = !!bit.isExample;
        } else {
          example.isExample = false;
        }
      }
      return example.isExample;
    };

    const { body, cardNode } = bit;

    // Body bit level
    const bodyBitsJson = this.textParser.extractBodyBits(body?.body as TextAst);

    for (const bodyPart of bodyBitsJson) {
      switch (bodyPart.type) {
        case BodyBitType.gap:
        case BodyBitType.mark: {
          checkIsExample(bodyPart as WithExampleJson);
          break;
        }

        case BodyBitType.select: {
          const select = bodyPart as SelectJson;
          let hasExample = false;
          for (const option of select.options) {
            hasExample = checkIsExample(option as WithExampleJson) ? true : hasExample;
          }
          select.isExample = hasExample;
          break;
        }

        case BodyBitType.highlight: {
          const highlight = bodyPart as HighlightJson;
          let hasExample = false;
          for (const text of highlight.texts) {
            hasExample = checkIsExample(text as WithExampleJson) ? true : hasExample;
          }
          highlight.isExample = hasExample;
          break;
        }
      }
    }

    // Card level

    if (cardNode) {
      // flashcards
      for (const v of cardNode.flashcards ?? []) {
        checkIsExample(v as WithExampleJson);
      }

<<<<<<< HEAD
      // descriptions
      for (const v of cardNode.descriptions ?? []) {
        checkIsExample(v as WithExampleJson);
=======
      // definitions
      for (const v of cardNode.definitions ?? []) {
        checkIsExample(v as WithExample);
>>>>>>> 54294ce9
      }

      // pairs
      for (const v of cardNode.pairs ?? []) {
        checkIsExample(v as WithExampleJson);
      }
      // matrix
      for (const mx of cardNode.matrix ?? []) {
        let hasExample = false;

        // matrix cell
        for (const v of mx.cells ?? []) {
          hasExample = checkIsExample(v as WithExampleJson) ? true : hasExample;
        }
        mx.isExample = hasExample;
      }
      // quizzes
      for (const quiz of cardNode.quizzes ?? []) {
        let hasExample = false;

        // responses
        for (const v of quiz.responses ?? []) {
          hasExample = checkIsExample(v as WithExampleJson) ? true : hasExample;
        }
        // choices
        for (const v of quiz.choices ?? []) {
          hasExample = checkIsExample(v as WithExampleJson) ? true : hasExample;
        }
        quiz.isExample = hasExample;
      }
      // responses
      for (const v of cardNode.responses ?? []) {
        checkIsExample(v as WithExampleJson);
      }
      // choices
      for (const v of cardNode.choices ?? []) {
        checkIsExample(v as WithExampleJson);
      }
      // statements
      for (const v of cardNode.statements ?? []) {
        checkIsExample(v as WithExampleJson);
      }
      // statement
      checkIsExample(cardNode.statement as WithExampleJson);
      // NO: elements
      // questions
      for (const v of cardNode.questions ?? []) {
        checkIsExample(v as WithExampleJson);
      }
    }

    // Bit level

    // statement
    checkIsExample(bit.statement as WithExampleJson);
    // responses
    for (const v of bit.responses ?? []) {
      checkIsExample(v as WithExampleJson);
    }
    // choices
    for (const v of bit.choices ?? []) {
      checkIsExample(v as WithExampleJson);
    }

    // Bit itself
    checkIsExample(bit as WithExampleJson);
  }

  private setDefaultBitValues(bit: Bit) {
    // Set aiGenerated == true for all AI generated bits
    switch (bit.bitType) {
      case BitType.articleAi:
      case BitType.noteAi:
      case BitType.summaryAi:
        bit.aiGenerated = this.toAstProperty(PropertyConfigKey.aiGenerated, true);
        break;
    }
  }

  private addVersionToParserInfo(bit: Bit) {
    const parser: ParserInfo = bit.parser ?? {};
    parser.version = env.appVersion.full;
    bit.parser = parser;
  }
}

export { Builder };<|MERGE_RESOLUTION|>--- conflicted
+++ resolved
@@ -24,12 +24,11 @@
 import { NodeValidator } from './rules/NodeValidator';
 
 import {
-<<<<<<< HEAD
   BotResponseJson,
   CaptionDefinitionJson,
   CaptionDefinitionListJson,
   ChoiceJson,
-  DescriptionListItemJson,
+  DefinitionListItemJson,
   ExampleJson,
   FlashcardJson,
   HeadingJson,
@@ -58,52 +57,6 @@
   SelectJson,
   SelectOptionJson,
 } from '../model/json/BodyBitJson';
-=======
-  Bit,
-  BitmarkAst,
-  Resource,
-  Body,
-  Statement,
-  Response,
-  Quiz,
-  Heading,
-  Pair,
-  Matrix,
-  Choice,
-  Question,
-  AudioResource,
-  ImageResource,
-  MatrixCell,
-  Gap,
-  SelectOption,
-  Select,
-  HighlightText,
-  Highlight,
-  ItemLead,
-  ExtraProperties,
-  BotResponse,
-  Person,
-  BodyText,
-  BodyPart,
-  CardNode,
-  Mark,
-  MarkConfig,
-  Example,
-  Flashcard,
-  ImageSource,
-  CardBit,
-  Ingredient,
-  TechnicalTerm,
-  Table,
-  Servings,
-  RatingLevelStartEnd,
-  CaptionDefinition,
-  CaptionDefinitionList,
-  Footer,
-  FooterText,
-  DefinitionListItem,
-} from '../model/ast/Nodes';
->>>>>>> 54294ce9
 
 /**
  * Builder to build bitmark AST node programmatically
@@ -294,7 +247,7 @@
     extraProperties?: {
       [key: string]: unknown | unknown[];
     };
-<<<<<<< HEAD
+
     markConfig?: Partial<MarkConfigJson>[];
     imagePlaceholder?: Partial<ImageResourceWrapperJson>;
     resources?: Partial<ResourceJson> | Partial<ResourceJson>[];
@@ -303,7 +256,7 @@
     additionalSolutions?: string | string[];
     elements?: string[];
     flashcards?: Partial<FlashcardJson>[];
-    descriptions?: Partial<DescriptionListItemJson>[];
+    definitions?: Partial<DefinitionListItemJson>[];
     statement?: Partial<StatementJson>;
     statements?: Partial<StatementJson>[];
     responses?: Partial<ResponseJson>[];
@@ -319,32 +272,6 @@
     captionDefinitionList?: Partial<CaptionDefinitionListJson>;
     cardBits?: Partial<CardBit>[];
     footer?: Partial<Footer>;
-=======
-    markConfig?: MarkConfig[];
-    imagePlaceholder?: ImageResource;
-    resources?: Resource | Resource[];
-    body?: Body;
-    sampleSolution?: BreakscapedString;
-    additionalSolutions?: BreakscapedString | BreakscapedString[];
-    elements?: BreakscapedString[];
-    flashcards?: Flashcard[];
-    definitions?: DefinitionListItem[];
-    statement?: Statement;
-    statements?: Statement[];
-    responses?: Response[];
-    quizzes?: Quiz[];
-    heading?: Heading;
-    pairs?: Pair[];
-    matrix?: Matrix[];
-    table?: Table;
-    choices?: Choice[];
-    questions?: Question[];
-    botResponses?: BotResponse[];
-    ingredients?: Ingredient[];
-    captionDefinitionList?: CaptionDefinitionList;
-    cardBits?: CardBit[];
-    footer?: Footer;
->>>>>>> 54294ce9
 
     markup?: string;
     parser?: ParserInfo;
@@ -1604,89 +1531,46 @@
   }
 
   /**
-<<<<<<< HEAD
-   * Build descriptionListItem[] node
-   *
-   * @param data - data for the node
-   * @returns
-   */
-  protected buildDescriptionList(
-    data: Partial<DescriptionListItemJson>[] | undefined,
-  ): DescriptionListItemJson[] | undefined {
+   * Build definitionListItem[] node
+   *
+   * @param data - data for the node
+   * @returns
+   */
+  protected buildDefinitionList(
+    data: Partial<DefinitionListItemJson>[] | undefined,
+  ): DefinitionListItemJson[] | undefined {
     if (!Array.isArray(data)) return undefined;
-    const nodes = data.map((d) => this.buildDescriptionListItem(d)).filter((d) => d != null);
+    const nodes = data.map((d) => this.buildDefinitionListItem(d)).filter((d) => d != null);
     return nodes.length > 0 ? nodes : undefined;
   }
 
   /**
-   * Build descriptionListItem node
-=======
    * Build definitionListItem node
->>>>>>> 54294ce9
-   *
-   * @param data - data for the node
-   * @returns
-   */
-<<<<<<< HEAD
-  protected buildDescriptionListItem(
-    data: Partial<DescriptionListItemJson> | undefined,
-  ): DescriptionListItemJson | undefined {
-    if (!data) return undefined;
-
-    // NOTE: Node order is important and is defined here
-    const node: DescriptionListItemJson = {
+   *
+   * @param data - data for the node
+   * @returns
+   */
+  protected buildDefinitionListItem(
+    data: Partial<DefinitionListItemJson> | undefined,
+  ): DefinitionListItemJson | undefined {
+    if (!data) return undefined;
+
+    // NOTE: Node order is important and is defined here
+    const node: DefinitionListItemJson = {
       term: this.handleJsonText(data.term),
-      description: this.handleJsonText(data.description),
-      alternativeDescriptions: this.handleJsonText(data.alternativeDescriptions),
+      definition: this.handleJsonText(data.definition),
+      alternativeDefinitions: this.handleJsonText(data.alternativeDefinitions),
       item: this.handleJsonText(data.item),
       lead: this.handleJsonText(data.lead),
       hint: this.handleJsonText(data.hint),
       instruction: this.handleJsonText(data.instruction),
       ...this.toExample(data.__isDefaultExample, data.example, true),
-=======
-  definitionListItem(data: {
-    term: BreakscapedString;
-    description?: BreakscapedString;
-    alternativeDefinitions?: BreakscapedString[];
-    item?: BreakscapedString;
-    lead?: BreakscapedString;
-    pageNumber?: BreakscapedString;
-    marginNumber?: BreakscapedString;
-    hint?: BreakscapedString;
-    instruction?: BreakscapedString;
-    isDefaultExample?: boolean;
-    example?: Example;
-  }): DefinitionListItem {
-    const {
-      term,
-      description,
-      alternativeDefinitions,
-      item,
-      lead,
-      pageNumber,
-      marginNumber,
-      hint,
-      instruction,
-      isDefaultExample,
-      example,
-    } = data;
-
-    // NOTE: Node order is important and is defined here
-    const node: DefinitionListItem = {
-      term,
-      description,
-      alternativeDefinitions,
-      itemLead: this.itemLead(item, lead, pageNumber, marginNumber),
-      hint,
-      instruction,
-      ...this.toExampleBoolean(isDefaultExample, example),
->>>>>>> 54294ce9
     };
 
     // Remove Unset Optionals
     ObjectUtils.removeUnwantedProperties(node, {
       ignoreAllFalse: true,
-      ignoreEmptyArrays: ['question', 'answer', 'alternativeDescriptions', 'item', 'hint', 'instruction'],
+      ignoreEmptyArrays: ['question', 'answer', 'alternativeDefinitions', 'item', 'hint', 'instruction'],
       ignoreUndefined: ['example'],
     });
 
@@ -1892,7 +1776,7 @@
       // term: this.convertJsonTextToAstText(data.term),
       // description: this.convertJsonTextToAstText(data.description),
       term: data.term ?? '',
-      description: data.description ?? '',
+      definition: data.definition ?? '',
     };
 
     // Remove Unset Optionals
@@ -1922,7 +1806,7 @@
         .map((d) => {
           return this.buildCaptionDefinition({
             term: d.term,
-            description: d.description,
+            definition: d.definition,
           });
         })
         .filter((d) => d != null),
@@ -1982,101 +1866,16 @@
     return NodeValidator.validateCardBit(node);
   }
 
-<<<<<<< HEAD
   //
   // Private
   //
-=======
-  private cardNode(data: {
-    flashcards?: Flashcard[];
-    definitions?: DefinitionListItem[];
-    questions?: Question[];
-    elements?: BreakscapedString[];
-    statement?: Statement;
-    statements?: Statement[];
-    choices?: Choice[];
-    responses?: Response[];
-    quizzes?: Quiz[];
-    heading?: Heading;
-    pairs?: Pair[];
-    matrix?: Matrix[];
-    table?: Table;
-    botResponses?: BotResponse[];
-    ingredients?: Ingredient[];
-    captionDefinitionList?: CaptionDefinitionList;
-    cardBits?: CardBit[];
-  }): CardNode | undefined {
-    let node: CardNode | undefined;
-    const {
-      questions,
-      elements,
-      flashcards,
-      definitions,
-      statement,
-      statements,
-      choices,
-      responses,
-      quizzes,
-      heading,
-      pairs,
-      matrix,
-      table,
-      botResponses,
-      ingredients,
-      captionDefinitionList,
-      cardBits,
-    } = data;
-
-    if (
-      questions ||
-      elements ||
-      flashcards ||
-      definitions ||
-      statement ||
-      statements ||
-      choices ||
-      responses ||
-      quizzes ||
-      heading ||
-      pairs ||
-      matrix ||
-      table ||
-      botResponses ||
-      ingredients ||
-      captionDefinitionList ||
-      cardBits
-    ) {
-      node = {
-        questions,
-        elements,
-        flashcards,
-        definitions,
-        statement,
-        statements,
-        choices,
-        responses,
-        quizzes,
-        heading,
-        pairs,
-        matrix,
-        table,
-        botResponses,
-        ingredients,
-        captionDefinitionList,
-        cardBits,
-      };
-
-      // Remove Unset Optionals
-      ObjectUtils.removeUnwantedProperties(node);
-    }
->>>>>>> 54294ce9
 
   private buildCardNode(
     bitType: BitTypeType,
     textFormat: TextFormatType,
     data: {
       flashcards?: Partial<FlashcardJson>[];
-      descriptions?: Partial<DescriptionListItemJson>[];
+      definitions?: Partial<DefinitionListItemJson>[];
       questions?: Partial<QuestionJson>[];
       elements?: string[];
       statement?: Partial<StatementJson>;
@@ -2098,7 +1897,7 @@
       questions: this.buildQuestions(data.questions),
       elements: data.elements,
       flashcards: this.buildFlashcards(data.flashcards),
-      descriptions: this.buildDescriptionList(data.descriptions),
+      definitions: this.buildDefinitionList(data.definitions),
       statement: this.buildStatement(data.statement),
       statements: this.buildStatements(data.statements),
       choices: this.buildChoices(data.choices),
@@ -2137,17 +1936,10 @@
   ): void {
     if (__isDefaultExample || example != null) {
       if (cardNode) {
-<<<<<<< HEAD
         this.pushExampleDownTreeString(__isDefaultExample, example, cardNode.pairs as WithExampleJson[]);
         this.pushExampleDownTreeBoolean(__isDefaultExample, example, false, cardNode.flashcards as WithExampleJson[]);
-        this.pushExampleDownTreeBoolean(__isDefaultExample, example, false, cardNode.descriptions as WithExampleJson[]);
+        this.pushExampleDownTreeBoolean(__isDefaultExample, example, false, cardNode.definitions as WithExampleJson[]);
         this.pushExampleDownTreeBoolean(__isDefaultExample, example, true, cardNode.choices as WithExampleJson[]);
-=======
-        this.pushExampleDownTreeString(isDefaultExample, example, cardNode.pairs as WithExample[]);
-        this.pushExampleDownTreeBoolean(isDefaultExample, example, false, cardNode.flashcards as WithExample[]);
-        this.pushExampleDownTreeBoolean(isDefaultExample, example, false, cardNode.definitions as WithExample[]);
-        this.pushExampleDownTreeBoolean(isDefaultExample, example, true, cardNode.choices as WithExample[]);
->>>>>>> 54294ce9
         this.pushExampleDownTreeBoolean(
           __isDefaultExample,
           example,
@@ -2417,15 +2209,9 @@
         checkIsExample(v as WithExampleJson);
       }
 
-<<<<<<< HEAD
-      // descriptions
-      for (const v of cardNode.descriptions ?? []) {
-        checkIsExample(v as WithExampleJson);
-=======
       // definitions
       for (const v of cardNode.definitions ?? []) {
-        checkIsExample(v as WithExample);
->>>>>>> 54294ce9
+        checkIsExample(v as WithExampleJson);
       }
 
       // pairs
