--- conflicted
+++ resolved
@@ -2582,11 +2582,8 @@
       tablePagination: undefined,
       quizCountItems: undefined,
       quizStrikethroughSolutions: undefined,
-<<<<<<< HEAD
       codeLineNumbers: undefined,
       codeMinimap: undefined,
-=======
->>>>>>> 7a32661d
       thumbImage: undefined,
       scormSource: undefined,
       posterImage: undefined,
@@ -2923,11 +2920,8 @@
     if (bitJson.tablePagination == null) delete bitJson.tablePagination;
     if (bitJson.quizCountItems == null) delete bitJson.quizCountItems;
     if (bitJson.quizStrikethroughSolutions == null) delete bitJson.quizStrikethroughSolutions;
-<<<<<<< HEAD
     if (bitJson.codeLineNumbers == null) delete bitJson.codeLineNumbers;
     if (bitJson.codeMinimap == null) delete bitJson.codeMinimap;
-=======
->>>>>>> 7a32661d
     if (bitJson.thumbImage == null) delete bitJson.thumbImage;
     if (bitJson.scormSource == null) delete bitJson.scormSource;
     if (bitJson.posterImage == null) delete bitJson.posterImage;
