import { Ast, NodeInfo } from '../../ast/Ast';
import { Writer } from '../../ast/writer/Writer';
import { Breakscape } from '../../breakscaping/Breakscape';
import { Config } from '../../config/Config';
import { BreakscapedString } from '../../model/ast/BreakscapedString';
import { NodeTypeType, NodeType } from '../../model/ast/NodeType';
import { BitmarkAst, Bit, Body, BodyPart, Footer } from '../../model/ast/Nodes';
import { TextAst } from '../../model/ast/TextNodes';
import { BitType, BitTypeType } from '../../model/enum/BitType';
import { BitmarkVersion, BitmarkVersionType, DEFAULT_BITMARK_VERSION } from '../../model/enum/BitmarkVersion';
import { BodyBitType } from '../../model/enum/BodyBitType';
import { CardSetVersion, CardSetVersionType } from '../../model/enum/CardSetVersion';
import { PropertyFormat, PropertyFormatType } from '../../model/enum/PropertyFormat';
import { PropertyTag } from '../../model/enum/PropertyTag';
import { ResourceTag, ResourceTagType } from '../../model/enum/ResourceTag';
import { TextFormat, TextFormatType } from '../../model/enum/TextFormat';
import { BodyBitJson, GapJson, HighlightTextJson, MarkJson, SelectOptionJson } from '../../model/json/BodyBitJson';
import { AudioResourceJson, ImageResourceJson, ResourceDataJson, ResourceJson } from '../../model/json/ResourceJson';
import { BooleanUtils } from '../../utils/BooleanUtils';
import { ObjectUtils } from '../../utils/ObjectUtils';
import { StringUtils } from '../../utils/StringUtils';
import { AstWalkerGenerator } from '../AstWalkerGenerator';
import { TextGenerator } from '../text/TextGenerator';

import {
  ChoiceJson,
  ImageSourceJson,
  IngredientJson,
  MarkConfigJson,
  PersonJson,
  RatingLevelStartEndJson,
  ResponseJson,
  ServingsJson,
  StatementJson,
  TechnicalTermJson,
} from '../../model/json/BitJson';

const DEFAULT_OPTIONS: BitmarkOptions = {
  debugGenerationInline: false,
};

/**
 * Bitmark generation options
 */
export interface BitmarkOptions {
  /**
   * If true, always include bitmark text format even if it is the default for the bit
   * If false, only include bitmark text format if it is not the default for the bit
   */

  explicitTextFormat?: boolean;

  /**
   * Prettify the JSON in the bitmark body.
   *
   * If not set or false, JSON will not be prettified.
   * If true, JSON will be prettified with an indent of 2.
   * If a positive integer, JSON will be prettified with an indent of this number.
   */
  prettifyJson?: boolean | number;

  /**
   * Card set version to generate:
   * 1: === / == / --
   * 2: ++==== / ==== / -- / ~~ / ====++
   */
  cardSetVersion?: CardSetVersionType;

  /**
   * [development only]
   * Generate debug information in the output.
   */
  debugGenerationInline?: boolean;
}

/**
 * Bitmark generator options
 */
export interface BitmarkGeneratorOptions {
  /**
   * bitmarkVersion - The version of bitmark to output.
   * If not specified, the version will default to 3.
   *
   * Specifying the version will set defaults for other options.
   * - Bitmark v2:
   *   - cardSetVersion: 1
   * - Bitmark v3:
   *   - cardSetVersion: 2
   */
  bitmarkVersion?: BitmarkVersionType;

  /**
   * The options for JSON generation.
   */
  bitmarkOptions?: BitmarkOptions;
}

/**
 * Generate bitmark markup from a bitmark AST
 */
class BitmarkGenerator extends AstWalkerGenerator<BitmarkAst, void> {
  protected ast = new Ast();
  protected textGenerator: TextGenerator;
  private bitmarkVersion: BitmarkVersionType;
  private options: BitmarkOptions;
  private writer: Writer;
  private prettifySpace: number | undefined;

  // State
  private skipNLBetweenBitsValue = false;
  private wroteSomething = false;

  /**
   * Generate bitmark markup from a bitmark AST
   *
   * @param writer - destination for the output
   * @param bitmarkVersion - The version of bitmark to output.
   * If not specified, the version will default to 3.
   *
   * Specifying the version will set defaults for other options.
   * - Bitmark v2:
   *   - cardSetVersion: 1
   * - Bitmark v3:
   *   - cardSetVersion: 2
   *
   * @param options - bitmark generation options
   */
  constructor(writer: Writer, options?: BitmarkGeneratorOptions) {
    super();

    // Bind callbacks
    this.enter = this.enter.bind(this);
    this.between = this.between.bind(this);
    this.exit = this.exit.bind(this);
    this.leaf = this.leaf.bind(this);
    this.write = this.write.bind(this);
    this.bodyBitCallback = this.bodyBitCallback.bind(this);

    // Set options
    this.bitmarkVersion = BitmarkVersion.fromValue(options?.bitmarkVersion) ?? DEFAULT_BITMARK_VERSION;
    this.options = {
      ...DEFAULT_OPTIONS,
      ...options?.bitmarkOptions,
    };

    this.debugGenerationInline = this.options.debugGenerationInline ?? false;

    // Set defaults according to bitmark version
    if (this.bitmarkVersion === BitmarkVersion.v2) {
      if (this.options.cardSetVersion === undefined) {
        this.options.cardSetVersion = CardSetVersion.v1;
      }
    } else {
      if (this.options.cardSetVersion === undefined) {
        this.options.cardSetVersion = CardSetVersion.v2;
      }
    }

    // Calculate the prettify space
    this.prettifySpace = this.options.prettifyJson === true ? 2 : this.options.prettifyJson || undefined;

    // Create the text generator
    this.textGenerator = new TextGenerator(this.bitmarkVersion, {
      writeCallback: this.write,
      bodyBitCallback: this.bodyBitCallback,
      debugGenerationInline: this.debugGenerationInline,
    });

    this.writer = writer;

    this.generateResourceHandlers();
    this.generatePropertyHandlers();
  }

  /**
   * Generate bitmark markup from bitmark AST
   *
   * @param ast bitmark AST
   */
  public async generate(ast: BitmarkAst): Promise<void> {
    // Reset the state
    this.resetState();

    // Open the writer
    await this.writer.open();

    // Walk the bitmark AST
    this.walkAndWrite(ast);

    // Ensure a blank line at end of file
    this.writeLine();

    // Close the writer
    await this.writer.close();
  }

  /**
   * Generate text from a bitmark text AST synchronously
   *
   * @param ast bitmark text AST
   */
  public generateSync(ast: BitmarkAst): void {
    // Reset the state
    this.resetState();

    // Open the writer
    this.writer.openSync();

    // Walk the bitmark AST
    this.walkAndWrite(ast);

    // Close the writer
    this.writer.closeSync();
  }

  private resetState(): void {
    this.skipNLBetweenBitsValue = false;
    this.wroteSomething = false;
    this.printed = false;
  }

  private walkAndWrite(ast: BitmarkAst): void {
    // Walk the bitmark AST
    this.ast.walk(ast, NodeType.bitmarkAst, this, undefined);

    // Ensure a blank line at end of file
    this.writeLine();
  }

  //
  // NODE HANDLERS
  //

  //
  // Non-Terminal nodes (branches)
  //

  // bitmark

  // bitmarkAst -> bits

  protected between_bits(_node: NodeInfo, _left: NodeInfo, _right: NodeInfo, _route: NodeInfo[]): void {
    this.writeNL();
    this.writeNL();
    this.writeNL();
  }

  // bitmarkAst -> bits -> bitsValue

  protected enter_bitsValue(node: NodeInfo, _route: NodeInfo[]): boolean {
    const bit = node.value as Bit;

    const bitConfig = Config.getBitConfig(bit.bitType);
    const bitResourcesConfig = Config.getBitResourcesConfig(bit.bitType, bit.resourceType);

    // Write the bit tag opening
    this.writeOPD(bit.bitLevel);

    if (bit.isCommented) this.writeString('|');
    this.writeString(Breakscape.breakscape(bit.bitType));

    if (bit.textFormat) {
      const write = this.isWriteTextFormat(bit.textFormat, bitConfig.textFormatDefault);

      if (write) {
        this.writeColon();
        this.writeString(Breakscape.breakscape(bit.textFormat));
      }
    }

    // Use the bitConfig to see if we need to write the resourceType attachment
    let resourceType: ResourceTagType | undefined;
    if (bitConfig.resourceAttachmentAllowed && bit.resources && bit.resources.length > 0) {
      const comboMap = bitResourcesConfig.comboResourceTagTypesMap;

      if (bitResourcesConfig.comboResourceTagTypesMap.size > 0) {
        // The resource is a combo resource
        // Extract the resource types from the combo resource
        // NOTE: There should only ever be one combo resource per bit, but the code can handle multiple
        // except for overwriting resourceJson
        for (const comboTagType of comboMap.keys()) {
          resourceType = comboTagType;
        }
      } else {
        // Get the resourceType from the first resource and write it as the attachment resourceType
        resourceType = bit.resources[0].type;
      }
    }

    if (resourceType) {
      this.writeAmpersand();
      this.writeString(Breakscape.breakscape(resourceType));
    }

    this.writeCL();
    this.writeNL();

    // Continue traversal
    return true;
  }

  protected between_bitsValue(node: NodeInfo, left: NodeInfo, right: NodeInfo, route: NodeInfo[]): void {
    // The following keys are combined with other keys so don't need newlines
    const noNlKeys: NodeTypeType[] = [
      NodeType.bitType,
      NodeType.textFormat,
      NodeType.level,
      NodeType.progress,
      NodeType.toc,
      NodeType.referenceEnd,
      NodeType.labelFalse,
    ];

    this.writeNlBetween(node, left, right, route, noNlKeys);
  }

  // bitmarkAst -> bits -> bitsValue -> internalComment

  protected enter_internalComment(node: NodeInfo, route: NodeInfo[]): boolean {
    const internalComment = node.value as BreakscapedString[];

    // Ignore values that are not at the bit level as they might be handled elsewhere
    const parent = this.getParentNode(route);
    if (parent?.key !== NodeType.bitsValue) return true;

    for (let i = 0; i < internalComment.length; i++) {
      const comment = internalComment[i];
      const last = i === internalComment.length - 1;
      this.writeProperty('internalComment', comment, {
        format: PropertyFormat.trimmedString,
        single: false,
        ignoreEmpty: true,
      });
      if (!last) this.writeNL();
    }

    // Stop traversal of this branch
    return false;
  }

  // bitmarkAst -> bits -> bitsValue -> labelTrue / labelFalse

  protected enter_labelTrue(node: NodeInfo, route: NodeInfo[]): boolean {
    const value = node.value as string | undefined;

    // Ignore example that is not at the bit level as it are handled elsewhere
    const parent = this.getParentNode(route);
    if (parent?.key !== NodeType.bitsValue) return true;

    const bit = parent?.value as Bit;
    if (bit) {
      if (value != '')
        this.writeProperty(PropertyTag.labelTrue, value, {
          format: PropertyFormat.trimmedString,
          single: true,
          ignoreEmpty: true,
        });
      if (bit.labelFalse && bit.labelFalse[0] != '')
        this.writeProperty(PropertyTag.labelFalse, bit.labelFalse, {
          format: PropertyFormat.trimmedString,
          single: true,
          ignoreEmpty: true,
        });
    }

    // Stop traversal of this branch
    return false;
  }

  // bitmarkAst -> bits -> bitsValue -> imageSource

  protected enter_imageSource(node: NodeInfo, route: NodeInfo[]): boolean {
    const imageSource = node.value as ImageSourceJson;

    // Ignore values that are not at the bit level as they might be handled elsewhere
    const parent = this.getParentNode(route);
    if (parent?.key !== NodeType.bitsValue) return true;

    const { url, mockupId, size, format, trim } = imageSource;

    this.writeProperty('imageSource', url, {
      format: PropertyFormat.trimmedString,
      single: true,
      ignoreEmpty: true,
    });
    if (url) {
      if (mockupId)
        this.writeProperty('mockupId', mockupId, {
          format: PropertyFormat.trimmedString,
          single: true,
          ignoreEmpty: true,
        });
      if (size)
        this.writeProperty('size', size, {
          format: PropertyFormat.trimmedString,
          single: true,
          ignoreEmpty: true,
        });
      if (format)
        this.writeProperty('format', format, {
          format: PropertyFormat.trimmedString,
          single: true,
          ignoreEmpty: true,
        });
      if (BooleanUtils.isBoolean(trim))
        this.writeProperty('trim', trim, {
          format: PropertyFormat.trimmedString,
          single: true,
          ignoreEmpty: true,
        });
    }

    // Stop traversal of this branch
    return false;
  }

  // bitmarkAst -> bits -> bitsValue -> technicalTerm

  protected enter_technicalTerm(node: NodeInfo, route: NodeInfo[]): boolean {
    const nodeValue = node.value as TechnicalTermJson;

    // Ignore values that are not at the bit level as they might be handled elsewhere
    const parent = this.getParentNode(route);
    if (parent?.key !== NodeType.bitsValue) return true;

    const { technicalTerm, lang } = nodeValue;

    this.writeProperty('technicalTerm', technicalTerm, {
      format: PropertyFormat.trimmedString,
      single: true,
      ignoreEmpty: true,
    });
    if (lang != null) {
      this.writeProperty('lang', lang, {
        format: PropertyFormat.trimmedString,
        single: true,
        ignoreEmpty: true,
      });
    }

    // Stop traversal of this branch
    return false;
  }

  // bitmarkAst -> bits -> bitsValue -> servings

  protected enter_servings(node: NodeInfo, route: NodeInfo[]): boolean {
    const nodeValue = node.value as ServingsJson;

    // Ignore values that are not at the bit level as they might be handled elsewhere
    const parent = this.getParentNode(route);
    if (parent?.key !== NodeType.bitsValue) return true;

    const { servings, unit, unitAbbr, decimalPlaces, disableCalculation, hint } = nodeValue;

    this.writeProperty('servings', servings, {
      format: PropertyFormat.trimmedString,
      single: true,
      ignoreEmpty: true,
    });
    if (unit != null) {
      this.writeProperty('unit', unit, {
        format: PropertyFormat.trimmedString,
        single: true,
        ignoreEmpty: true,
      });
    }
    if (unitAbbr != null) {
      this.writeProperty('unitAbbr', unitAbbr, {
        format: PropertyFormat.trimmedString,
        single: true,
        ignoreEmpty: true,
      });
    }
    if (decimalPlaces != null) {
      this.writeProperty('decimalPlaces', decimalPlaces, {
        format: PropertyFormat.trimmedString,
        single: true,
        ignoreEmpty: true,
      });
    }
    if (disableCalculation != null) {
      this.writeProperty('disableCalculation', disableCalculation, {
        format: PropertyFormat.trimmedString,
        single: true,
        ignoreEmpty: true,
      });
    }
    if (hint != null) {
      this.writeOPQ();
      this.writeString(Breakscape.breakscape(hint as string));
      this.writeCL();
      // this.writeProperty('hint', hint, {
      //   format: PropertyFormat.trimmedString,
      //   single: true,
      //   ignoreEmpty: true,
      // });
    }

    return false;
  }

  // bitmarkAst -> bits -> bitsValue -> person

  protected enter_person(node: NodeInfo, route: NodeInfo[]): boolean {
    const person = node.value as PersonJson;

    // Ignore values that are not at the bit level as they might be handled elsewhere
    const parent = this.getParentNode(route);
    if (parent?.key !== NodeType.bitsValue) return true;

    const { name, title, avatarImage } = person;

    this.writeProperty('person', name, {
      format: PropertyFormat.trimmedString,
      single: true,
      ignoreEmpty: true,
    });
    if (title) {
      this.writeProperty('title', title, {
        format: PropertyFormat.trimmedString,
        single: true,
        ignoreEmpty: true,
      });
    }
    if (avatarImage) {
      this.writeResource(ResourceTag.image, avatarImage.src);
    }

    // Stop traversal of this branch
    return false;
  }

  // bitmarkAst -> bits -> bitsValue -> ratingLevelStart
  protected enter_ratingLevelStart(node: NodeInfo, route: NodeInfo[]): boolean {
    this.enterRatingLevelStartEndCommon(node, route);

    // Stop traversal of this branch
    return false;
  }

  // bitmarkAst -> bits -> bitsValue -> ratingLevelEnd
  protected enter_ratingLevelEnd(node: NodeInfo, route: NodeInfo[]): boolean {
    this.enterRatingLevelStartEndCommon(node, route);

    // Stop traversal of this branch
    return false;
  }

  // Common code for ratingLevelStart and ratingLevelEnd
  protected enterRatingLevelStartEndCommon(node: NodeInfo, route: NodeInfo[]): boolean {
    const n = node.value as RatingLevelStartEndJson;

    // Ignore values that are not at the bit level as they might be handled elsewhere
    const parent = this.getParentNode(route);
    if (parent?.key !== NodeType.bitsValue) return true;

    const { level, label } = n;
    const levelKey = node.key === NodeType.ratingLevelStart ? PropertyTag.ratingLevelStart : PropertyTag.ratingLevelEnd;

    this.writeProperty(levelKey, level, {
      format: PropertyFormat.trimmedString,
      single: true,
      ignoreEmpty: true,
    });
    if (label) {
      this.writeProperty('label', label, {
        format: PropertyFormat.bitmarkMinusMinus,
        single: true,
        ignoreEmpty: true,
      });
    }

    return false;
  }

  // bitmarkAst -> bits -> bitsValue -> markConfig

  protected enter_markConfig(_node: NodeInfo, _route: NodeInfo[]): boolean {
    // Handler so markConfig is not processed by the default property handler
    // Continue traversal
    return true;
  }

  // bitmarkAst -> bits -> bitsValue -> markConfig -> markConfigValue

  protected enter_markConfigValue(node: NodeInfo, route: NodeInfo[]): boolean {
    const markConfig = node.value as MarkConfigJson;

    // Ignore values that are not at the correct level as they might be handled elsewhere
    const parent = this.getParentNode(route);
    if (parent?.key !== NodeType.markConfig) return true;

    const { mark, color, emphasis } = markConfig;

    if (mark) {
      this.writeProperty('mark', mark, {
        format: PropertyFormat.trimmedString,
        single: true,
        ignoreEmpty: true,
      });
      if (color) {
        this.writeProperty('color', color, {
          format: PropertyFormat.trimmedString,
          single: true,
          ignoreEmpty: true,
        });
      }
      if (emphasis) {
        this.writeProperty('emphasis', emphasis, {
          format: PropertyFormat.trimmedString,
          single: true,
          ignoreEmpty: true,
        });
      }
      this.writeNL();
    }

    // Stop traversal of this branch
    return false;
  }

  // bitmarkAst -> bits -> bitsValue -> partialAnswer

  protected enter_partialAnswer(node: NodeInfo, _route: NodeInfo[]): boolean {
    this.writeProperty('partialAnswer', node.value, {
      format: PropertyFormat.trimmedString,
      single: true,
      ignoreEmpty: true,
    });

    // Stop traversal of this branch
    return false;
  }

  // bitmarkAst -> bits -> bitsValue -> questions -> questionsValue -> partialAnswer

  protected leaf_partialAnswer(node: NodeInfo, _route: NodeInfo[]): boolean {
    this.writeProperty('partialAnswer', node.value, {
      format: PropertyFormat.trimmedString,
      single: true,
      ignoreEmpty: true,
    });

    // Stop traversal of this branch
    return false;
  }

  // bitmarkAst -> bits -> bitsValue -> sampleSolution
  // bitmarkAst -> bits -> bitsValue -> questions -> questionsValue -> sampleSolution

  protected enter_sampleSolution(node: NodeInfo, _route: NodeInfo[]): boolean {
    this.writeProperty('sampleSolution', node.value, {
      format: PropertyFormat.trimmedString,
      single: true,
      ignoreEmpty: true,
    });

    // Stop traversal of this branch
    return false;
  }

  protected leaf_sampleSolution(node: NodeInfo, _route: NodeInfo[]): boolean {
    this.writeProperty('sampleSolution', node.value, {
      format: PropertyFormat.trimmedString,
      single: true,
      ignoreEmpty: true,
    });

    // Stop traversal of this branch
    return false;
  }

  // bitmarkAst -> bits -> bitsValue -> reasonableNumOfChars
  // bitmarkAst -> bits -> bitsValue -> questions -> questionsValue -> reasonableNumOfChars

  protected leaf_reasonableNumOfChars(node: NodeInfo, _route: NodeInfo[]): void {
    this.writeProperty('reasonableNumOfChars', node.value, {
      format: PropertyFormat.trimmedString,
      single: true,
      ignoreEmpty: true,
    });
  }

  // bitmarkAst -> bits -> bitsValue -> questions -> questionsValue -> additionalSolutions

  protected between_additionalSolutions(_node: NodeInfo, _left: NodeInfo, _right: NodeInfo, route: NodeInfo[]): void {
    // Ignore values that are not at the bit level as they might be handled elsewhere
    const parent = this.getParentNode(route);
    if (parent?.key !== NodeType.questionsValue) return;

    this.writeNL();
  }

  // bitmarkAst -> bits -> bitsValue -> questions -> questionsValue -> additionalSolutions -> additionalSolutionsValue

  protected leaf_additionalSolutionsValue(node: NodeInfo, route: NodeInfo[]): void {
    // Ignore values that are not at the bit level as they might be handled elsewhere
    const parent = this.getParentNode(route, 2);
    if (parent?.key !== NodeType.questionsValue) return;

    this.writeProperty('additionalSolutions', node.value, {
      format: PropertyFormat.trimmedString,
      single: false,
    });
  }

  // // bitmarkAst -> bits -> bitsValue -> itemLead

  // protected enter_itemLead(node: NodeInfo, _route: NodeInfo[]): void {
  //   const itemLead = node.value as ItemLead;
  //   if (itemLead && (itemLead.item || itemLead.lead || itemLead.pageNumber || itemLead.marginNumber)) {
  //     // Always write item if item or lead is set
  //     this.writeOPC();
  //     this.writeString(itemLead.item || '');
  //     this.writeCL();

  //     if (itemLead.lead || itemLead.pageNumber || itemLead.marginNumber) {
  //       this.writeOPC();
  //       this.writeString(itemLead.lead || '');
  //       this.writeCL();
  //     }

  //     if (itemLead.pageNumber || itemLead.marginNumber) {
  //       this.writeOPC();
  //       this.writeString(itemLead.pageNumber || '');
  //       this.writeCL();
  //     }

  //     if (itemLead.marginNumber) {
  //       this.writeOPC();
  //       this.writeString(itemLead.marginNumber || '');
  //       this.writeCL();
  //     }
  //   }
  // }

  // bitmarkAst -> bits -> bitsValue -> item

  protected enter_item(node: NodeInfo, route: NodeInfo[]): boolean {
    const item = node.value as TextAst;
    const parent = this.getParentNode(route);
    if (this.isEmptyText(item)) return false; // Ignore empty
    if (!this.isEmptyText(parent?.value?.lead)) return true; // Will be handled by lead
    if (!this.isEmptyText(parent?.value?.pageNumber)) return true; // Will be handled by pageNumber
    if (!this.isEmptyText(parent?.value?.marginNumber)) return true; // Will be handled by marginNumber

    this.writeOPC();
    this.textGenerator.generateSync(item, TextFormat.bitmarkMinusMinus);
    this.writeCL();

    return true;
  }

  // bitmarkAst -> bits -> bitsValue -> lead

  protected enter_lead(node: NodeInfo, route: NodeInfo[]): boolean {
    const lead = node.value as TextAst;
    const parent = this.getParentNode(route);
    if (this.isEmptyText(lead)) return false; // Ignore empty
    if (!this.isEmptyText(parent?.value?.pageNumber)) return true; // Will be handled by pageNumber
    if (!this.isEmptyText(parent?.value?.marginNumber)) return true; // Will be handled by marginNumber

    this.writeOPC();
    this.textGenerator.generateSync(parent?.value?.item ?? '', TextFormat.bitmarkMinusMinus);
    this.writeCL();
    this.writeOPC();
    this.textGenerator.generateSync(lead, TextFormat.bitmarkMinusMinus);
    this.writeCL();

    return true;
  }

  // bitmarkAst -> bits -> bitsValue -> pageNumber

  protected enter_pageNumber(node: NodeInfo, route: NodeInfo[]): boolean {
    const pageNumber = node.value as TextAst;
    const parent = this.getParentNode(route);
    if (this.isEmptyText(pageNumber)) return false; // Ignore empty
    if (!this.isEmptyText(parent?.value?.marginNumber)) return true; // Will be handled by marginNumber

    this.writeOPC();
    this.textGenerator.generateSync(parent?.value?.item ?? '', TextFormat.bitmarkMinusMinus);
    this.writeCL();
    this.writeOPC();
    this.textGenerator.generateSync(parent?.value?.lead ?? '', TextFormat.bitmarkMinusMinus);
    this.writeCL();
    this.writeOPC();
    this.textGenerator.generateSync(pageNumber ?? '', TextFormat.bitmarkMinusMinus);
    this.writeCL();

    return true;
  }

  // bitmarkAst -> bits -> bitsValue -> marginNumber

  protected enter_marginNumber(node: NodeInfo, route: NodeInfo[]): boolean {
    const marginNumber = node.value as TextAst;
    const parent = this.getParentNode(route);
    if (this.isEmptyText(marginNumber)) return false; // Ignore empty

    this.writeOPC();
    this.textGenerator.generateSync(parent?.value?.item ?? '', TextFormat.bitmarkMinusMinus);
    this.writeCL();
    this.writeOPC();
    this.textGenerator.generateSync(parent?.value?.lead ?? '', TextFormat.bitmarkMinusMinus);
    this.writeCL();
    this.writeOPC();
    this.textGenerator.generateSync(parent?.value?.pageNumber ?? '', TextFormat.bitmarkMinusMinus);
    this.writeCL();
    this.writeOPC();
    this.textGenerator.generateSync(marginNumber, TextFormat.bitmarkMinusMinus);
    this.writeCL();

    return true;
  }

  // bitmarkAst -> bits -> bitsValue -> body

  protected enter_body(node: NodeInfo, route: NodeInfo[]): boolean {
    // Ignore values that are not at the bit level as they might be handled elsewhere
    const parent = this.getParentNode(route);
    if (parent?.key !== NodeType.bitsValue && parent?.key !== NodeType.cardBitsValue) return true;

    // always write a NL before the body content if there is any?
    const body = node.value as Body;
    const textFormat = this.getTextFormat(route);
    const isBitmarkText = textFormat === TextFormat.bitmarkPlusPlus || textFormat === TextFormat.bitmarkMinusMinus;

    // Handle body
    if (textFormat === TextFormat.json) {
      const json = body.body ?? null;
      if (Array.isArray(json) || ObjectUtils.isObject(json)) {
        const text = JSON.stringify(json, null, this.prettifySpace);
        if (text) {
          this.writeNL();
          this.writePlainTextDivider();
          this.writeNL();
          this.writeString(
            Breakscape.breakscape(text, {
              bitTagOnly: true,
            }),
          );
        }
      }
    } else if (isBitmarkText) {
      // handle bitmark text
      this.writeNL();
      // The text generator will write to the writer
      const b = (Array.isArray(body.body) ? body.body : []) as TextAst;
      this.textGenerator.generateSync(b as TextAst, textFormat);
    } else {
      // handle plain text
      this.writeNL();
      this.writePlainTextDivider();
      this.writeNL();
      const s = (StringUtils.isString(body.body) ? body.body : '') as string;
      this.write(
        Breakscape.breakscape(s, {
          bitTagOnly: true,
        }),
      );
      this.writeNL();
    }

    // Stop traversal of this branch
    return false;

    // if ((body.body && body.body.length > 0) || body.bodyJson) {
    //   this.writeNL();

    //   // Write the plain text divider if not bitmark++/-- format
    //   const textFormat = this.getTextFormat(route);
    //   const isBitmarkText = textFormat === TextFormat.bitmarkPlusPlus || textFormat === TextFormat.bitmarkMinusMinus;
    //   if (!isBitmarkText) {
    //     this.writePlainTextDivider();
    //     this.writeNL();
    //   }
    // }
  }

  protected bodyBitCallback(bodyBit: BodyBitJson, _index: number, _route: NodeInfo[]): string {
    // console.log('bodyBitCallback', bodyBit, index, route);

    // Walk the body bit AST
    const nodeType = NodeType.fromValue(bodyBit.type) ?? NodeType.bodyBit;
    this.ast.walk(bodyBit, nodeType, this, undefined);

    return ''; // Return empty string as we are writing to the writer
  }

  // bodyBit -> gap

  protected enter_gap(node: NodeInfo, _route: NodeInfo[]): boolean {
    const gap = node.value as GapJson;

    if (gap.solutions && gap.solutions.length === 0) {
      // If there are no solutions, we need to write the special cloze gap [_] to indicate this
      this.writeOPU();
      this.writeCL();
    } else {
      for (const solution of gap.solutions) {
        this.writeOPU();
        this.writeString(Breakscape.breakscape(solution));
        this.writeCL();
      }
    }

    // Continue traversal
    return true;
  }

  // bodyBit -> mark

  protected enter_mark(node: NodeInfo, _route: NodeInfo[]): boolean {
    const mark = node.value as MarkJson;

    this.writeOPE();
    this.writeString(Breakscape.breakscape(mark.solution));
    this.writeCL();

    // Continue traversal
    return true;
  }

  // bodyBit -> select

  protected enter_select(_node: NodeInfo, _route: NodeInfo[]): boolean {
    // Continue traversal
    return true;
  }

  // bodyBit -> highlight

  protected enter_highlight(_node: NodeInfo, _route: NodeInfo[]): boolean {
    // Continue traversal
    return true;
  }

  // bitmarkAst -> bits -> footer

  protected enter_footer(node: NodeInfo, route: NodeInfo[]): boolean {
    const parent = this.getParentNode(route);
    if (parent?.key !== NodeType.bitsValue) return true;

    const footer = node.value as Footer;

    const textFormat = this.getTextFormat(route);

    // Handle footer
    if (textFormat === TextFormat.json) {
      // Json footer?!
      // Not valid, ignore
    } else if (footer.footer && footer.footer.length > 0) {
      const isBitmarkText = textFormat === TextFormat.bitmarkPlusPlus || textFormat === TextFormat.bitmarkMinusMinus;
      if (isBitmarkText) {
        // handle bitmark text
        this.write('~~~~');
        this.writeNL();
        // The text generator will write to the writer
        this.textGenerator.generateSync(footer.footer as TextAst, textFormat);
      } else {
        // Plain text footer?!
        // Not valid, ignore (plain text cannot have a card set / footer marker, so cannot have a footer!
      }
    }

    // Stop traversal of this branch
    return false;
  }

  // bitmarkAst -> bits -> bitsValue -> body -> bodyParts -> bodyPartsValue -> data -> solutions

  protected enter_solutions(node: NodeInfo, route: NodeInfo[]): boolean {
    const parent = this.getParentNode(route);
    if (parent?.key !== NodeType.bitsValue) return true;

    const solutions = node.value as string[];
    if (solutions && solutions.length === 0) {
      // If there are no solutions, we need to write the special cloze gap [_] to indicate this
      this.writeOPU();
      this.writeCL();
    }

    // Continue traversal
    return true;
  }

  // bitmarkAst -> bits -> bitsValue -> body -> bodyParts -> bodyPartsValue -> data -> solution

  protected leaf_solution(node: NodeInfo, route: NodeInfo[]): void {
    const parent = this.getParentNode(route);
    if (parent?.key !== NodeType.bitsValue) return;

    const solution = node.value as string;

    // Ignore values that are not at the correct level as they might be handled elsewhere
    const bodyPartsValue: BodyPart | undefined = this.getParentNode(route, 2)?.value;
    if (bodyPartsValue?.type !== BodyBitType.mark) return;

    if (solution) {
      this.writeOPE();
      this.writeString(Breakscape.breakscape(solution));
      this.writeCL();
    }
  }

  // bitmarkAst -> bits -> bitsValue -> body -> bodyBit -> mark -> mark

  protected leaf_mark(node: NodeInfo, route: NodeInfo[]): void {
    const root = route[0];
    if (root?.key !== NodeType.mark) return;

    const mark = node.value as string;

    if (mark) {
      this.writeProperty('mark', mark, {
        format: PropertyFormat.trimmedString,
        single: true,
        ignoreEmpty: true,
      });
    }
  }

  // bitmarkAst -> bits -> bitsValue -> body -> bodyParts -> bodyPartsValue -> data -> options -> optionsValue

  protected enter_optionsValue(node: NodeInfo, _route: NodeInfo[]): boolean {
    const selectOption = node.value as SelectOptionJson;
    if (selectOption.isCorrect) {
      this.writeOPP();
    } else {
      this.writeOPM();
    }
    this.write(selectOption.text);
    this.writeCL();

    // Continue traversal
    return true;
  }

  // bitmarkAst -> bits -> bitsValue -> body -> bodyParts -> bodyPartsValue -> data -> texts -> textsValue

  protected enter_textsValue(node: NodeInfo, _route: NodeInfo[]): boolean {
    const highlightText = node.value as HighlightTextJson;
    if (highlightText.isCorrect) {
      this.writeOPP();
    } else {
      this.writeOPM();
    }
    this.write(highlightText.text);
    this.writeCL();

    // Continue traversal
    return true;
  }

  // bitmarkAst -> bits -> bitsValue -> cardNode

  protected enter_cardNode(_node: NodeInfo, route: NodeInfo[]): boolean {
    // Ignore cards for xxx-1
    const isBitType1 = this.isOfBitType1(route);
    if (isBitType1) return true;

    this.writeCardSetStart();
    this.writeNL();

    // Continue traversal
    return true;
  }

  protected between_cardNode(_node: NodeInfo, _left: NodeInfo, _right: NodeInfo, route: NodeInfo[]): void {
    // Ignore cards for xxx-1
    const isBitType1 = this.isOfBitType1(route);
    if (isBitType1) return;

    this.writeNL();
    this.writeCardSetCardDivider();
    this.writeNL();
  }

  protected exit_cardNode(_node: NodeInfo, route: NodeInfo[]): void {
    // Ignore cards for xxx-1
    const isBitType1 = this.isOfBitType1(route);
    if (isBitType1) return;

    this.writeNL();
    this.writeCardSetEnd();
    if (this.options.cardSetVersion === CardSetVersion.v1) {
      this.writeNL();
    }
  }

  // bitmarkAst -> bits -> bitsValue -> cardNode -> elements

  protected enter_elements(_node: NodeInfo, _route: NodeInfo[]): void {
    //
  }

  protected between_elements(_node: NodeInfo, _left: NodeInfo, _right: NodeInfo, _route: NodeInfo[]): void {
    this.writeNL();
    this.writeCardSetVariantDivider();
    this.writeNL();
  }

  protected exit_elements(_node: NodeInfo, _route: NodeInfo[]): void {
    //
  }

  // bitmarkAst -> bits -> bitsValue -> cardNode -> flashcards

  protected between_flashcards(_node: NodeInfo, _left: NodeInfo, _right: NodeInfo, _route: NodeInfo[]): void {
    this.writeNL();
    this.writeCardSetCardDivider();
    this.writeNL();
  }

  // bitmarkAst -> bits -> bitsValue -> cardNode -> flashcards -> flashcardsValue

  protected between_flashcardsValue(_node: NodeInfo, _left: NodeInfo, right: NodeInfo, _route: NodeInfo[]): void {
    if (right.key === NodeType.answer) {
      this.writeNL();
      this.writeCardSetSideDivider();
      this.writeNL();
    } else if (right.key === NodeType.alternativeAnswers && right.value?.length !== 0) {
      this.writeNL();
      this.writeCardSetVariantDivider();
      this.writeNL();
    }
  }

  // bitmarkAst -> bits -> bitsValue -> cardNode -> flashcards -> flashcardsValue -> answer

  protected enter_answer(node: NodeInfo, route: NodeInfo[]): boolean {
    // Ignore responses that are not at the flashcardsValue level as they are handled elsewhere
    const parent = this.getParentNode(route);
    if (parent?.key !== NodeType.flashcardsValue) return true;

    if (node.value) {
      this.textGenerator.generateSync(node.value as TextAst, TextFormat.bitmarkMinusMinus);
    }

    // Stop traversal of this branch
    return false;
  }

  // bitmarkAst -> bits -> bitsValue -> cardNode -> flashcards -> flashcardsValue -> alternativeAnswers

  protected between_alternativeAnswers(_node: NodeInfo, _route: NodeInfo[]): void {
    this.writeNL();
    this.writeCardSetVariantDivider();
    this.writeNL();
  }

  // bitmarkAst -> bits -> bitsValue -> cardNode -> flashcards -> flashcardsValue -> alternativeAnswers -> alternativeAnswersValue

  protected enter_alternativeAnswersValue(node: NodeInfo, route: NodeInfo[]): boolean {
    // Ignore responses that are not at the alternativeAnswers level as they are handled elsewhere
    const parent = this.getParentNode(route);
    if (parent?.key !== NodeType.alternativeAnswers) return true;

    if (node.value) {
      // this.writeString(node.value);
      this.textGenerator.generateSync(node.value as TextAst, TextFormat.bitmarkMinusMinus);
    }

    // Stop traversal of this branch
    return false;
  }

<<<<<<< HEAD
  // // bitmarkAst -> bits -> bitsValue -> cardNode -> descriptions -> descriptionsValue -> alternativeDescriptions -> alternativeDescriptionsValueValue

  // protected enter_alternativeDescriptions(_node: NodeInfo, _route: NodeInfo[]): void {
  //   this.writeNL();
  //   this.writeCardSetVariantDivider();
  //   this.writeNL();
  // }
=======
  // bitmarkAst -> bits -> bitsValue -> cardNode -> definitions -> definitionsValue -> alternativeDefinitions
>>>>>>> 54294ce9

  protected between_alternativeDefinitions(_node: NodeInfo, _route: NodeInfo[]): void {
    this.writeNL();
    this.writeCardSetVariantDivider();
    this.writeNL();
  }

  // bitmarkAst -> bits -> bitsValue -> cardNode -> definitions -> definitionsValue -> alternativeDefinitions -> alternativeDefinitionsValue

<<<<<<< HEAD
  protected enter_alternativeDescriptionsValue(node: NodeInfo, route: NodeInfo[]): boolean {
    // Ignore responses that are not at the alternativeAnswers level as they are handled elsewhere
    const parent = this.getParentNode(route);
    if (parent?.key !== NodeType.alternativeDescriptions) return true;
=======
  protected leaf_alternativeDefinitionsValue(node: NodeInfo, route: NodeInfo[]): void {
    // Ignore responses that are not at the alternativeDefinitions level as they are handled elsewhere
    const parent = this.getParentNode(route);
    if (parent?.key !== NodeType.alternativeDefinitions) return;
>>>>>>> 54294ce9

    if (node.value) {
      // this.writeNL();
      // this.writeCardSetVariantDivider();
      // this.writeNL();
      this.textGenerator.generateSync(node.value as TextAst, TextFormat.bitmarkMinusMinus);
    }

    // Stop traversal of this branch
    return false;
  }

  // bitmarkAst -> bits -> bitsValue -> cardNode -> statements

  protected enter_statements(_node: NodeInfo, _route: NodeInfo[]): void {
    //
  }

  protected between_statements(_node: NodeInfo, _left: NodeInfo, _right: NodeInfo, route: NodeInfo[]): void {
    const isTrueFalse1 = this.isOfBitType(route, BitType.trueFalse1);

    if (!isTrueFalse1) {
      this.writeNL();
      this.writeCardSetCardDivider();
    }
    this.writeNL();
  }

  protected exit_statements(_node: NodeInfo, _route: NodeInfo[]): void {
    //
  }

  // bitmarkAst -> bits -> bitsValue -> cardNode -> statements -> statementsValue

  protected enter_statementsValue(node: NodeInfo, _route: NodeInfo[]): boolean {
    const statement = node.value as StatementJson;
    if (statement.isCorrect) {
      this.writeOPP();
    } else {
      this.writeOPM();
    }
    this.write(statement.statement);
    this.writeCL();

    // Continue traversal
    return true;
  }

  // bitmarkAst -> bits -> bitsValue -> choices
  // bitmarkAst -> bits -> bitsValue -> cardNode -> quizzes -> quizzesValue -> choices

  protected between_choices(_node: NodeInfo, _left: NodeInfo, _right: NodeInfo, _route: NodeInfo[]): void {
    this.writeNL();
  }

  protected exit_choices(_node: NodeInfo, _route: NodeInfo[]): void {
    this.writeNL();
  }

  // bitmarkAst -> bits -> bitsValue -> choices -> choicesValue
  // bitmarkAst -> bits -> bitsValue -> cardNode -> quizzes -> quizzesValue -> choices -> choicesValue

  protected enter_choicesValue(node: NodeInfo, _route: NodeInfo[]): boolean {
    const choice = node.value as ChoiceJson;
    if (choice.isCorrect) {
      this.writeOPP();
    } else {
      this.writeOPM();
    }
    this.write(choice.choice);
    this.writeCL();

    // Continue traversal
    return true;
  }

  // bitmarkAst -> bits -> bitsValue -> responses
  // bitmarkAst -> bits -> bitsValue -> cardNode -> quizzes -> quizzesValue -> responses

  protected between_responses(_node: NodeInfo, _left: NodeInfo, _right: NodeInfo, _route: NodeInfo[]): void {
    this.writeNL();
  }

  protected exit_responses(_node: NodeInfo, _route: NodeInfo[]): void {
    this.writeNL();
  }

  // bitmarkAst -> bits -> bitsValue -> responses -> responsesValue
  // bitmarkAst -> bits -> bitsValue -> cardNode -> quizzes -> quizzesValue -> responses -> responsesValue

  protected enter_responsesValue(node: NodeInfo, _route: NodeInfo[]): boolean {
    const response = node.value as ResponseJson;
    if (response.isCorrect) {
      this.writeOPP();
    } else {
      this.writeOPM();
    }
    this.write(response.response);
    this.writeCL();

    // Continue traversal
    return true;
  }

  // bitmarkAst -> bits -> bitsValue -> cardNode -> quizzes

  protected enter_quizzes(_node: NodeInfo, _route: NodeInfo[]): void {
    //
  }

  protected between_quizzes(_node: NodeInfo, _left: NodeInfo, _right: NodeInfo, _route: NodeInfo[]): void {
    // this.writeNL();
    this.writeCardSetCardDivider();
    this.writeNL();
  }

  protected exit_quizzes(_node: NodeInfo, _route: NodeInfo[]): void {
    //
  }

  // bitmarkAst -> bits -> bitsValue -> cardNode -> quizzes -> quizzesValue

  protected between_quizzesValue(
    _node: NodeInfo,
    _left: NodeInfo,
    right: NodeInfo,

    _route: NodeInfo[],
  ): void {
    if (right.key === NodeType.choices || right.key === NodeType.responses) {
      this.writeNL();
    }
  }

  // bitmarkAst -> bits -> bitsValue -> cardNode -> heading

  protected enter_heading(_node: NodeInfo, _route: NodeInfo[]): boolean | void {
    //
  }

  protected between_heading(_node: NodeInfo, _left: NodeInfo, _right: NodeInfo, _route: NodeInfo[]): void {
    this.writeNL();
    this.writeCardSetSideDivider();
    this.writeNL();
  }

  protected exit_heading(_node: NodeInfo, _route: NodeInfo[]): void {
    //
  }

  // bitmarkAst -> bits -> bitsValue -> cardNode -> heading -> forValues

  protected enter_forValues(_node: NodeInfo, _route: NodeInfo[]): void {
    //
  }

  protected between_forValues(_node: NodeInfo, _left: NodeInfo, _right: NodeInfo, _route: NodeInfo[]): void {
    this.writeNL();
    this.writeCardSetSideDivider();
    this.writeNL();
  }

  protected exit_forValues(_node: NodeInfo, _route: NodeInfo[]): void {
    //
  }

  // bitmarkAst -> bits -> bitsValue -> cardNode -> pairs

  protected enter_pairs(_node: NodeInfo, _route: NodeInfo[]): void {
    //
  }

  protected between_pairs(_node: NodeInfo, _left: NodeInfo, _right: NodeInfo, _route: NodeInfo[]): void {
    this.writeNL();
    this.writeCardSetCardDivider();
    this.writeNL();
  }

  protected exit_pairs(_node: NodeInfo, _route: NodeInfo[]): void {
    //
  }

  // bitmarkAst -> bits -> bitsValue -> cardNode -> pairs -> pairsValue

  protected between_pairsValue(_node: NodeInfo, _left: NodeInfo, _right: NodeInfo, _route: NodeInfo[]): void {
    //
  }

  // bitmarkAst -> bits -> bitsValue -> cardNode -> pairs -> pairsValue -> keyAudio

  protected enter_keyAudio(node: NodeInfo, _route: NodeInfo[]): boolean {
    const resource = node.value as AudioResourceJson;

    // This is a resource, so handle it with the common code
    this.writeResource(ResourceTag.audio, resource.src);

    // Stop traversal of this branch
    return false;
  }

  // bitmarkAst -> bits -> bitsValue -> cardNode -> pairs -> pairsValue -> keyImage

  protected enter_keyImage(node: NodeInfo, _route: NodeInfo[]): boolean {
    const resource = node.value as ImageResourceJson;

    // This is a resource, so handle it with the common code
    this.writeResource(ResourceTag.image, resource.src);

    // Stop traversal of this branch
    return false;
  }

  // bitmarkAst -> bits -> bitsValue -> cardNode -> matrix

  protected enter_matrix(_node: NodeInfo, _route: NodeInfo[]): void {
    //
  }

  protected between_matrix(_node: NodeInfo, _left: NodeInfo, _right: NodeInfo, _route: NodeInfo[]): void {
    this.writeNL();
    this.writeCardSetCardDivider();
    this.writeNL();
  }

  protected exit_matrix(_node: NodeInfo, _route: NodeInfo[]): void {
    //
  }

  // bitmarkAst -> bits -> bitsValue -> cardNode -> matrix -> matrixValue

  protected between_matrixValue(_node: NodeInfo, _left: NodeInfo, _right: NodeInfo, _route: NodeInfo[]): void {
    //
  }

  // bitmarkAst -> bits -> bitsValue -> cardNode -> pairs -> pairsValue -> values
  // bitmarkAst -> bits -> bitsValue -> cardNode -> matrix -> matrixValue -> cells -> cellsValue -> values

  protected enter_values(_node: NodeInfo, _route: NodeInfo[]): void {
    this.writeNL();
    this.writeCardSetSideDivider();
    this.writeNL();
  }

  protected between_values(_node: NodeInfo, _left: NodeInfo, _right: NodeInfo, _route: NodeInfo[]): void {
    this.writeNL();
    this.writeCardSetVariantDivider();
    this.writeNL();
  }

  // bitmarkAst -> bits -> bitsValue -> cardNode -> table

  protected between_table(_node: NodeInfo, _left: NodeInfo, _right: NodeInfo, route: NodeInfo[]): void {
    const parent = this.getParentNode(route);
    if (parent?.key !== NodeType.cardNode) return;

    this.writeNL();
    this.writeCardSetCardDivider();
    this.writeNL();
  }

  // bitmarkAst -> bits -> bitsValue -> cardNode -> table -> data

  protected between_data(_node: NodeInfo, _left: NodeInfo, _right: NodeInfo, route: NodeInfo[]): void {
    const parent = this.getParentNode(route);
    if (parent?.key !== NodeType.table) return;

    this.writeNL();
    this.writeCardSetCardDivider();
    this.writeNL();
  }

  // bitmarkAst -> bits -> bitsValue -> cardNode -> table -> columns
  // bitmarkAst -> bits -> bitsValue -> cardNode -> captionDefinitionList -> columns

  protected between_columns(_node: NodeInfo, _left: NodeInfo, _right: NodeInfo, route: NodeInfo[]): void {
    const parent = this.getParentNode(route);
    const parentKey = parent?.key;
    if (parentKey !== NodeType.table && parentKey !== NodeType.captionDefinitionList) return;

    this.writeNL();
    this.writeCardSetSideDivider();
    this.writeNL();
  }

  // bitmarkAst -> bits -> bitsValue -> cardNode -> table -> columns -> columnsValue
  // bitmarkAst -> bits -> bitsValue -> cardNode -> captionDefinitionList -> columns -> columnsValue

  protected leaf_columnsValue(node: NodeInfo, _route: NodeInfo[]): void {
    this.writeOPHASH();
    if (node.value) this.writeString(Breakscape.breakscape(node.value as string));
    this.writeCL();
  }

  // bitmarkAst -> bits -> bitsValue -> cardNode -> table -> data -> dataValue

  protected between_dataValue(_node: NodeInfo, _left: NodeInfo, _right: NodeInfo, route: NodeInfo[]): void {
    const parent = this.getParentNode(route, 2);
    if (parent?.key !== NodeType.table) return;

    this.writeNL();
    this.writeCardSetSideDivider();
    this.writeNL();
  }

  // bitmarkAst -> bits -> bitsValue -> cardNode -> table -> data -> dataValue -> dataValueValue

  protected leaf_dataValueValue(node: NodeInfo, route: NodeInfo[]): void {
    const parent = this.getParentNode(route, 3);
    if (parent?.key !== NodeType.table) return;

    if (node.value) this.write(node.value);
  }

  // bitmarkAst -> bits -> bitsValue -> cardNode -> captionDefinitionList

  protected between_captionDefinitionList(_node: NodeInfo, _left: NodeInfo, _right: NodeInfo, route: NodeInfo[]): void {
    const parent = this.getParentNode(route);
    if (parent?.key !== NodeType.cardNode) return;

    this.writeNL();
    this.writeCardSetCardDivider();
    this.writeNL();
  }

  // // bitmarkAst -> bits -> bitsValue -> cardNode -> captionDefinitionList -> definitions

  // protected between_definitions(_node: NodeInfo, _left: NodeInfo, _right: NodeInfo, route: NodeInfo[]): void {
  //   const parent = this.getParentNode(route);
  //   if (parent?.key !== NodeType.captionDefinitionList) return;

  //   this.writeNL();
  //   this.writeCardSetCardDivider();
  //   this.writeNL();
  // }

  // // bitmarkAst -> bits -> bitsValue -> cardNode -> captionDefinitionList -> definitions -> definitionsValue

  // protected between_definitionsValue(_node: NodeInfo, _left: NodeInfo, _right: NodeInfo, route: NodeInfo[]): void {
  //   const parent = this.getParentNode(route);
  //   if (parent?.key !== NodeType.definitions) return;

  //   this.writeNL();
  //   this.writeCardSetSideDivider();
  //   this.writeNL();
  // }

<<<<<<< HEAD
  // bitmarkAst -> bits -> bitsValue -> cardNode -> descriptions -> descriptionsValue -> term
=======
  // bitmarkAst -> bits -> bitsValue -> cardNode -> captionDefinitionList -> definitions -> definitionsValue -> term
  // bitmarkAst -> bits -> bitsValue -> cardNode -> definitions -> definitionsValue -> term
>>>>>>> 54294ce9

  protected enter_term(node: NodeInfo, route: NodeInfo[]): boolean {
    const parent = this.getParentNode(route);
<<<<<<< HEAD
    if (parent?.key !== NodeType.definitionsValue && parent?.key !== NodeType.descriptionsValue) return true;
=======
    if (parent?.key !== NodeType.definitionsValue) return;
>>>>>>> 54294ce9

    if (node.value) {
      this.textGenerator.generateSync(node.value as TextAst, TextFormat.bitmarkMinusMinus);
    }

    // Stop traversal of this branch
    return false;
  }

  // bitmarkAst -> bits -> bitsValue -> cardNode -> captionDefinitionList -> definitions -> definitionsValue -> term

  protected leaf_term(node: NodeInfo, route: NodeInfo[]): boolean {
    const parent = this.getParentNode(route);
    if (parent?.key !== NodeType.definitionsValue) return true;

    if (node.value) {
      this.write(node.value);
    }

    // Stop traversal of this branch
    return false;
  }

<<<<<<< HEAD
  // bitmarkAst -> bits -> bitsValue -> cardNode -> descriptions -> descriptionsValue -> description
=======
  // bitmarkAst -> bits -> bitsValue -> cardNode -> captionDefinitionList -> definitions -> definitionsValue -> description
  // bitmarkAst -> bits -> bitsValue -> cardNode -> definitions -> definitionsValue -> description
>>>>>>> 54294ce9

  protected enter_description(node: NodeInfo, route: NodeInfo[]): boolean {
    const parent = this.getParentNode(route);
<<<<<<< HEAD
    if (parent?.key !== NodeType.definitionsValue && parent?.key !== NodeType.descriptionsValue) return true;
=======
    if (parent?.key !== NodeType.definitionsValue) return;
>>>>>>> 54294ce9

    if (node.value) {
      this.textGenerator.generateSync(node.value as TextAst, TextFormat.bitmarkMinusMinus);
    }

    // Stop traversal of this branch
    return false;
  }

  // bitmarkAst -> bits -> bitsValue -> cardNode -> captionDefinitionList -> definitions -> definitionsValue -> description

  protected leaf_description(node: NodeInfo, route: NodeInfo[]): boolean {
    const parent = this.getParentNode(route);
    if (parent?.key !== NodeType.definitionsValue) return true;

    if (node.value) {
      this.write(node.value);
    }

    // Stop traversal of this branch
    return false;
  }

  // bitmarkAst -> bits -> bitsValue -> cardNode -> captionDefinitionList -> definitions
  // bitmarkAst -> bits -> bitsValue -> cardNode -> definitions

  protected between_definitions(_node: NodeInfo, _left: NodeInfo, _right: NodeInfo, route: NodeInfo[]): void {
    const parent = this.getParentNode(route);
    if (parent?.key !== NodeType.cardNode && parent?.key !== NodeType.captionDefinitionList) return;

    this.writeNL();
    this.writeCardSetCardDivider();
    this.writeNL();
  }

<<<<<<< HEAD
  // bitmarkAst -> bits -> bitsValue -> cardNode -> descriptions -> descriptionsValue
=======
  // bitmarkAst -> bits -> bitsValue -> cardNode -> captionDefinitionList -> definitions -> definitionsValue
  // bitmarkAst -> bits -> bitsValue -> cardNode -> definitions -> definitionsValue
>>>>>>> 54294ce9

  protected between_definitionsValue(_node: NodeInfo, _left: NodeInfo, right: NodeInfo, route: NodeInfo[]): void {
    const parent = this.getParentNode(route);
    if (parent?.key !== NodeType.definitions) return;

    if (right.key === NodeType.description) {
      this.writeNL();
      this.writeCardSetSideDivider();
      this.writeNL();
<<<<<<< HEAD
    } else if (right.key === NodeType.alternativeDescriptions && right.value?.length > 0) {
=======
    } else if (right.key === NodeType.alternativeDefinitions) {
>>>>>>> 54294ce9
      this.writeNL();
      this.writeCardSetVariantDivider();
      this.writeNL();
    }
  }

  // bitmarkAst -> bits -> bitsValue -> cardNode -> captionDefinitionList -> definitions -> definitionsValue

  // protected between_definitionsValue(_node: NodeInfo, _left: NodeInfo, right: NodeInfo, route: NodeInfo[]): void {
  //   const parent = this.getParentNode(route);
  //   if (parent?.key !== NodeType.definitions) return;

  //   if (right.key === NodeType.definition) {
  //     this.writeNL();
  //     this.writeCardSetSideDivider();
  //     this.writeNL();
  //   } else if (right.key === NodeType.alternativeDefinitions && right.value?.length > 0) {
  //     this.writeNL();
  //     this.writeCardSetVariantDivider();
  //     this.writeNL();
  //   }
  // }

  // bitmarkAst -> bits -> bitsValue -> cardNode -> questions

  protected enter_questions(_node: NodeInfo, _route: NodeInfo[]): void {
    //
  }

  protected between_questions(_node: NodeInfo, _left: NodeInfo, _right: NodeInfo, _route: NodeInfo[]): void {
    this.writeCardSetCardDivider();
    this.writeNL();
  }

  protected exit_questions(_node: NodeInfo, _route: NodeInfo[]): void {
    //
  }

  // bitmarkAst -> bits -> bitsValue -> cardNode -> questions -> questionsValue

  protected between_questionsValue(
    node: NodeInfo,
    left: NodeInfo,
    right: NodeInfo,

    route: NodeInfo[],
  ): void {
    // The following keys are combined with other keys so don't need newlines
    const noNlKeys: NodeTypeType[] = [
      //
    ];

    this.writeNlBetween(node, left, right, route, noNlKeys);
  }

  protected exit_questionsValue(_node: NodeInfo, _route: NodeInfo[]): void {
    this.writeNL();
  }

  // bitmarkAst -> bits -> bitsValue -> cardNode -> ingredients

  protected enter_ingredients(_node: NodeInfo, _route: NodeInfo[]): void {
    //
  }

  protected between_ingredients(_node: NodeInfo, _left: NodeInfo, _right: NodeInfo, _route: NodeInfo[]): void {
    this.writeNL();
    this.writeCardSetCardDivider();
    this.writeNL();
  }

  protected exit_ingredients(_node: NodeInfo, _route: NodeInfo[]): void {
    //
  }

  // bitmarkAst -> bits -> bitsValue -> cardNode -> ingredients -> ingredientsValue

  protected enter_ingredientsValue(node: NodeInfo, _route: NodeInfo[]): boolean {
    const ingredient = node.value as IngredientJson;

    if (ingredient.title != null) {
      this.writeOPHASH();
      this.writeString(Breakscape.breakscape(ingredient.title));
      this.writeCL();
      this.writeNL();
    }

    // [+] / [-]
    if (ingredient.checked) {
      this.writeOPP();
    } else {
      this.writeOPM();
    }
    this.writeCL();

    // [!43]
    if (ingredient.quantity != null) {
      this.writeOPB();
      this.writeString(Breakscape.breakscape(`${ingredient.quantity}`));
      this.writeCL();
    }

    // [@unit:kilograms]
    if (ingredient.unit != null)
      this.writeProperty('unit', ingredient.unit, {
        format: PropertyFormat.trimmedString,
        single: true,
        ignoreEmpty: true,
      });

    // [@unitAbbr:kg]
    if (ingredient.unitAbbr != null)
      this.writeProperty('unitAbbr', ingredient.unitAbbr, {
        format: PropertyFormat.trimmedString,
        single: true,
        ignoreEmpty: true,
      });

    // [@decimalPlaces:1]
    if (ingredient.decimalPlaces != null)
      this.writeProperty('decimalPlaces', ingredient.decimalPlaces, {
        format: PropertyFormat.trimmedString,
        single: true,
        ignoreEmpty: true,
      });

    // [@disableCalculation]
    if (ingredient.disableCalculation)
      this.writeProperty('disableCalculation', true, {
        format: PropertyFormat.trimmedString,
        single: true,
        ignoreEmpty: true,
      });

    // item
    if (ingredient.item != null) this.write(ingredient.item);

    // Stop traversal of this branch
    return false;
  }

  // bitmarkAst -> bits -> bitsValue -> cardNode -> botResponses

  protected enter_botResponses(_node: NodeInfo, _route: NodeInfo[]): void {
    //
  }

  protected between_botResponses(_node: NodeInfo, _left: NodeInfo, _right: NodeInfo, _route: NodeInfo[]): void {
    this.writeCardSetCardDivider();
    this.writeNL();
  }

  protected exit_botResponses(_node: NodeInfo, _route: NodeInfo[]): void {
    //
  }

  // bitmarkAst -> bits -> bitsValue -> cardNode -> botResponses -> botResponsesValue

  protected between_botResponsesValue(_node: NodeInfo, _left: NodeInfo, _right: NodeInfo, _route: NodeInfo[]): void {
    this.writeNL();
  }

  protected exit_botResponsesValue(_node: NodeInfo, _route: NodeInfo[]): void {
    this.writeNL();
  }

  // bitmarkAst -> bits -> bitsValue -> cardNode -> cardBits

  protected enter_cardBits(_node: NodeInfo, _route: NodeInfo[]): void {
    //
  }

  protected between_cardBits(_node: NodeInfo, _left: NodeInfo, _right: NodeInfo, _route: NodeInfo[]): void {
    this.writeNL();
    this.writeCardSetCardDivider();
    this.writeNL();
  }

  protected exit_cardBits(_node: NodeInfo, _route: NodeInfo[]): void {
    //
  }

  // bitmarkAst -> bits -> bitsValue -> cardNode -> botResponses -> botResponsesValue -> response

  protected leaf_response(node: NodeInfo, route: NodeInfo[]): void {
    const parent = this.getParentNode(route);
    if (parent?.key !== NodeType.botResponsesValue) return;

    this.writeOPB();
    this.writeString(Breakscape.breakscape(node.value as string));
    this.writeCL();
  }

  // bitmarkAst -> bits -> bitsValue -> cardNode -> botResponses -> botResponsesValue -> reaction

  protected leaf_reaction(node: NodeInfo, route: NodeInfo[]): void {
    const parent = this.getParentNode(route);
    if (parent?.key !== NodeType.botResponsesValue) return;

    this.writeProperty('reaction', node.value, {
      format: PropertyFormat.trimmedString,
      single: true,
      ignoreEmpty: true,
    });
  }

  // bitmarkAst -> bits -> bitsValue -> cardNode -> botResponses -> botResponsesValue -> feedback

  protected leaf_feedback(node: NodeInfo, route: NodeInfo[]): void {
    const parent = this.getParentNode(route);
    if (parent?.key !== NodeType.botResponsesValue) return;

    const feeback = node.value as string;
    if (feeback) {
      this.write(feeback);
    }
  }

  // bitmarkAst -> bits -> bitsValue -> imagePlaceholder
  protected enter_imagePlaceholder(node: NodeInfo, _route: NodeInfo[]): boolean {
    const resource = node.value as ResourceJson;

    // This is a resource, so handle it with the common code
    this.writePropertyStyleResource(node.key, resource);

    // Continue traversal
    return true;
  }

  protected exit_imagePlaceholder(_node: NodeInfo, _route: NodeInfo[]): void {
    this.writeNL();
  }

  // bitmarkAst -> bits -> bitsValue -> posterImage
  // bitmarkAst -> bits -> bitsValue -> resource -> posterImage

  protected enter_posterImage(node: NodeInfo, route: NodeInfo[]): boolean {
    const parent = this.getParentNode(route);
    if (parent?.key === NodeType.bitsValue) {
      // Bit poster image
      const posterImage = node.value as string;
      if (posterImage) {
        this.writeProperty('posterImage', posterImage, {
          format: PropertyFormat.trimmedString,
          single: true,
          ignoreEmpty: true,
        });
      }
    } else {
      // Resource poster image
      const posterImage = node.value as ImageResourceJson;
      if (posterImage && posterImage.src) {
        this.writeProperty('posterImage', posterImage.src, {
          format: PropertyFormat.trimmedString,
          single: true,
          ignoreEmpty: true,
        });
      }
    }

    // Continue traversal
    return true;
  }

  // bitmarkAst -> bits -> bitsValue -> resource -> thumbnails
  // [src1x,src2x,src3x,src4x,width,height,alt,zoomDisabled,caption]

  protected enter_thumbnails(node: NodeInfo, _route: NodeInfo[]): boolean {
    const thumbnails = node.value as ImageResourceJson[];

    if (Array.isArray(thumbnails)) {
      const thumbnailKeys = ['src1x', 'src2x', 'src3x', 'src4x'];

      for (let i = 0; i < thumbnails.length; i++) {
        // Can only handle 4 thumbnails
        if (i === thumbnailKeys.length) break;
        const thumbnail = thumbnails[i];
        const key = thumbnailKeys[i];
        this.writeProperty(key, thumbnail.src, {
          format: PropertyFormat.trimmedString,
          single: true,
          ignoreEmpty: true,
        });
      }
    }

    // Stop traversal of this branch
    return false;
  }

  // bitmarkAst -> bits -> bitsValue -> bitType

  // bitmarkAst -> bits -> bitsValue -> textFormat

  //  bitmarkAst -> bits -> title

  protected enter_title(node: NodeInfo, route: NodeInfo[]): boolean {
    // Ensure this is at the bit level
    const parent = this.getParentNode(route);
    if (parent?.key !== NodeType.bitsValue) return true;

    const value = node.value as TextAst;
    const title = value;
    const bit = parent?.value as Bit;
    const level = bit.level || 1;

    if (level && title) {
      this.writeOP();
      for (let i = 0; i < +level; i++) this.writeHash();
      this.textGenerator.generateSync(title, TextFormat.bitmarkMinusMinus);
      this.writeCL();
    }

    // Stop traversal of this branch
    return false;
  }

  //  bitmarkAst -> bits -> subtitle

  protected enter_subtitle(node: NodeInfo, route: NodeInfo[]): boolean {
    // Ensure this is at the bit level
    const parent = this.getParentNode(route);
    if (parent?.key !== NodeType.bitsValue) return true;

    const value = node.value as TextAst;
    const subtitle = value;
    const level = 2;
    if (level && subtitle) {
      this.writeOP();
      for (let i = 0; i < level; i++) this.writeHash();
      this.textGenerator.generateSync(subtitle, TextFormat.bitmarkMinusMinus);
      this.writeCL();
    }

    // Stop traversal of this branch
    return false;
  }

  // bitmarkAst -> bits -> bitsValue -> book

  protected leaf_book(node: NodeInfo, route: NodeInfo[]): void {
    const parent = this.getParentNode(route);
    const bit = parent?.value as Bit;

    if (bit && node.value) {
      this.writeProperty('book', node.value, {
        format: PropertyFormat.trimmedString,
        single: true,
        ignoreEmpty: false,
      });
      if (bit.reference) {
        this.writeOPRANGLE();
        this.writeString(Breakscape.breakscape(bit.reference));
        this.writeCL();

        if (bit.referenceEnd) {
          this.writeOPRANGLE();
          this.writeString(Breakscape.breakscape(bit.referenceEnd));
          this.writeCL();
        }
      }
    }
  }

  //  bitmarkAst -> bits -> bitsValue -> anchor

  protected leaf_anchor(node: NodeInfo, _route: NodeInfo[]): void {
    if (node.value) {
      this.writeOPDANGLE();
      this.writeString(Breakscape.breakscape(node.value as string));
      this.writeCL();
    }
  }

  //  bitmarkAst -> bits -> bitsValue -> reference

  protected leaf_reference(node: NodeInfo, route: NodeInfo[]): void {
    const parent = this.getParentNode(route);
    const bit = parent?.value as Bit;

    if (bit && node.value) {
      // Only write reference if it is not chained to 'book'
      if (!bit.book) {
        this.writeOPRANGLE();
        this.writeString(Breakscape.breakscape(node.value as string));
        this.writeCL();
      }
    }
  }

  //  * -> itemLead --> item

  //  * -> itemLead --> lead

  //  * -> hint

  protected enter_hint(node: NodeInfo, _route: NodeInfo[]): boolean {
    const value = node.value as TextAst;
    const text = value;
    if (!this.isEmptyText(text)) {
      this.writeOPQ();
      this.textGenerator.generateSync(text, TextFormat.bitmarkMinusMinus);
      this.writeCL();
    }

    // Stop traversal of this branch
    return false;
  }

  // bitmarkAst -> bits -> bitsValue ->  * -> instruction

  protected enter_instruction(node: NodeInfo, _route: NodeInfo[]): boolean {
    const value = node.value as TextAst;
    const text = value;
    if (!this.isEmptyText(text)) {
      this.writeOPB();
      this.textGenerator.generateSync(text, TextFormat.bitmarkMinusMinus);
      this.writeCL();
    }

    // Stop traversal of this branch
    return false;
  }

  // bitmarkAst -> bits -> bitsValue ->  * -> isExample / example

  protected leaf_isExample(node: NodeInfo, route: NodeInfo[]): void {
    const isExample = node.value as boolean | undefined;
    if (!isExample) return;

    const parent = this.getParentNode(route);
    const example = parent?.value.example ?? null;
    // const __isDefaultExample = parent?.value.__isDefaultExample ?? false;

    if (example != null && example !== '') {
      this.writeOPA();
      this.writeString('example');
      this.writeColon();

      if (example === true) {
        this.writeString('true');
      } else if (example === false) {
        this.writeString('false');
      } else if (Array.isArray(example)) {
        // TextAst
        this.textGenerator.generateSync(example, TextFormat.bitmarkMinusMinus);
      } else {
        // String
        this.writeString(Breakscape.breakscape(example as string));
      }
      this.writeCL();
    } else {
      // Don't write example if it is null.
      // this.writeOPA();
      // this.writeString('example');
      // this.writeCL();
    }
  }

  // // bitmarkAst -> bits -> bitsValue ->  * -> example / isExample

  // protected leaf_example(node: NodeInfo, route: NodeInfo[]): void {
  //   const value = node.value as ExampleJson | undefined;
  //   const parent = this.getParentNode(route);
  //   const isExample = parent?.value.isExample ?? false;
  //   const __isDefaultExample = parent?.value.__isDefaultExample ?? false;

  //   if (!isExample) return;

  //   if (__isDefaultExample) {
  //     this.writeOPA();
  //     this.writeString('example');
  //     this.writeCL();
  //   } else if (value != null) {
  //     this.writeOPA();
  //     this.writeString('example');
  //     this.writeColon();

  //     if (value === true) {
  //       this.writeString('true');
  //     } else if (value === false) {
  //       this.writeString('false');
  //     } else {
  //       // String
  //       this.writeString(value);
  //     }
  //     this.writeCL();
  //   }
  // }

  // // bitmarkAst -> bits -> body -> bodyValue -> bodyText

  // protected leaf_bodyText(node: NodeInfo, _route: NodeInfo[]): void {
  //   const value = node.value as string;
  //   const text = value;
  //   if (text) {
  //     this.writeString(text);
  //   }
  // }

  // // bitmarkAst -> bits -> body -> bodyValue -> bodyJson

  // protected enter_bodyJson(node: NodeInfo, _route: NodeInfo[]): boolean {
  //   const value = node.value as unknown;
  //   if (Array.isArray(value) || ObjectUtils.isObject(value)) {
  //     const text = JSON.stringify(value, null, this.prettifySpace);
  //     if (text) {
  //       this.writeString(text);
  //     }
  //   }

  //   // Stop traversal of this branch to avoid processing the bodyJson
  //   return false;
  // }

  // bitmarkAst -> bits -> bitsValue -> elements -> elementsValue

  protected leaf_elementsValue(node: NodeInfo, _route: NodeInfo[]): void {
    if (node.value) {
      this.writeString(Breakscape.breakscape(node.value as string));
    }
  }

  // bitmarkAst -> bits -> bitsValue -> body -> bodyValue -> gap -> solutions -> solution
  // ? -> solutions -> solution

  protected leaf_solutionsValue(node: NodeInfo, route: NodeInfo[]): void {
    const parent = this.getParentNode(route, 2);
    if (parent?.key !== NodeType.bitsValue) return;

    if (node.value != null) {
      this.writeOPU();
      this.writeString(Breakscape.breakscape(node.value as string));
      this.writeCL();
    }
  }

  // bitmarkAst -> bits -> bitsValue-> body -> bodyValue -> select -> options -> prefix
  // bitmarkAst -> bits -> bitsValue-> body -> bodyValue -> highlight -> options -> prefix

  protected leaf_prefix(node: NodeInfo, _route: NodeInfo[]): void {
    if (node.value) {
      this.writeOPPRE();
      this.writeString(Breakscape.breakscape(node.value as string));
      this.writeCL();
    }
  }

  // bitmarkAst -> bits -> bitsValue-> body -> bodyValue -> select -> options -> postfix
  // bitmarkAst -> bits -> bitsValue-> body -> bodyValue -> highlight -> options -> postfix

  protected leaf_postfix(node: NodeInfo, _route: NodeInfo[]): void {
    if (node.value) {
      this.writeOPPOST();
      this.writeString(Breakscape.breakscape(node.value as string));
      this.writeCL();
    }
  }

  // bitmarkAst -> bits -> bitsValue ->  * -> isCaseSensitive

  protected leaf_isCaseSensitive(node: NodeInfo, _route: NodeInfo[]): void {
    this.writeProperty('isCaseSensitive', node.value, {
      format: PropertyFormat.boolean,
      single: true,
      ignoreFalse: false,
      ignoreTrue: true,
    });
  }

  // bitmarkAst -> bits -> bitsValue ->  * -> isCorrect

  // bitmarkAst -> bits -> bitsValue -> heading -> forKeys

  protected leaf_forKeys(node: NodeInfo, _route: NodeInfo[]): void {
    this.writeOPHASH();
    this.writeString(Breakscape.breakscape(node.value as string));
    this.writeCL();
  }

  // bitmarkAst -> bits -> bitsValue -> heading -> forValues

  protected leaf_forValues(node: NodeInfo, _route: NodeInfo[]): void {
    this.writeOPHASH();
    this.writeString(Breakscape.breakscape(node.value as string));
    this.writeCL();
  }

  // bitmarkAst -> bits -> bitsValue -> heading -> forValuesValue

  protected leaf_forValuesValue(node: NodeInfo, _route: NodeInfo[]): void {
    this.writeOPHASH();
    this.writeString(Breakscape.breakscape(node.value as string));
    this.writeCL();
  }

  // bitmarkAst -> bits -> bitsValue -> pairs -> pairsValue -> key
  // bitmarkAst -> bits -> bitsValue -> matrix -> matrixValue -> key

  protected leaf_key(node: NodeInfo, _route: NodeInfo[]): void {
    if (node.value) {
      this.writeString(Breakscape.breakscape(node.value as string));
    }
  }

  // bitmarkAst -> bits -> bitsValue -> pairs -> pairsValue -> values -> valuesValue
  // bitmarkAst -> bits -> bitsValue -> matrix -> matrixValue -> cells -> cellsValue -> values -> valuesValue

  protected leaf_valuesValue(node: NodeInfo, _route: NodeInfo[]): void {
    if (node.value) {
      this.writeString(Breakscape.breakscape(node.value as string));
    }
  }

  // bitmarkAst -> bits -> bitsValue -> questions -> questionsValue -> question
  // bitmarkAst -> bits -> bitsValue -> cardNode -> flashcards -> flashcardsValue -> question

  protected leaf_question(node: NodeInfo, route: NodeInfo[]): void {
    // Ignore responses that are not at the questionsValue level as they are handled elsewhere
    const parent = this.getParentNode(route);
    if (parent?.key !== NodeType.questionsValue && parent?.key !== NodeType.flashcardsValue) return;

    if (node.value) {
      this.writeString(Breakscape.breakscape(node.value as string));
      // this.writeNL();
    }
  }

  protected enter_question(node: NodeInfo, route: NodeInfo[]): boolean {
    // Ignore responses that are not at the questionsValue level as they are handled elsewhere
    const parent = this.getParentNode(route);
    if (parent?.key !== NodeType.questionsValue && parent?.key !== NodeType.flashcardsValue) return true;

    if (node.value) {
      this.textGenerator.generateSync(node.value as TextAst, TextFormat.bitmarkMinusMinus);
      // this.writeString(node.value);
      // this.writeNL();
    }

    // Stop traversal of this branch
    return false;
  }

  // bitmarkAst -> bits -> bitsValue -> statements -> text

  // bitmarkAst -> bits -> bitsValue -> resource -> ...
  // bitmarkAst -> bits -> bitsValue -> resource -> posterImage -> ...
  // bitmarkAst -> bits -> bitsValue -> resource -> thumbnails -> thumbnailsValue -> ...
  // [src1x,src2x,src3x,src4x,width,height,alt,zoomDisabled,caption]

  protected leaf_src1x(node: NodeInfo, _route: NodeInfo[]): void {
    this.writeProperty('src1x', node.value, {
      format: PropertyFormat.trimmedString,
      single: true,
      ignoreEmpty: true,
    });
  }

  protected leaf_src2x(node: NodeInfo, _route: NodeInfo[]): void {
    this.writeProperty('src2x', node.value, {
      format: PropertyFormat.trimmedString,
      single: true,
      ignoreEmpty: true,
    });
  }

  protected leaf_src3x(node: NodeInfo, _route: NodeInfo[]): void {
    this.writeProperty('src3x', node.value, {
      format: PropertyFormat.trimmedString,
      single: true,
      ignoreEmpty: true,
    });
  }

  protected leaf_src4x(node: NodeInfo, _route: NodeInfo[]): void {
    this.writeProperty('src4x', node.value, {
      format: PropertyFormat.trimmedString,
      single: true,
      ignoreEmpty: true,
    });
  }

  protected leaf_width(node: NodeInfo, _route: NodeInfo[]): void {
    this.writeProperty('width', node.value, {
      format: PropertyFormat.trimmedString,
      single: true,
      ignoreEmpty: true,
    });
  }

  protected leaf_height(node: NodeInfo, _route: NodeInfo[]): void {
    this.writeProperty('height', node.value, {
      format: PropertyFormat.trimmedString,
      single: true,
      ignoreEmpty: true,
    });
  }

  protected leaf_alt(node: NodeInfo, _route: NodeInfo[]): void {
    this.writeProperty('alt', node.value, {
      format: PropertyFormat.trimmedString,
      single: true,
      ignoreEmpty: true,
    });
  }

  protected leaf_zoomDisabled(node: NodeInfo, route: NodeInfo[]): void {
    const bitType = this.getBitType(route);

    if (
      Config.isOfBitType(bitType, [
        BitType.imageSeparator,
        BitType.pageBanner,
        BitType.imagesLogoGrave,
        BitType.prototypeImages,
      ])
    ) {
      this.writeProperty('zoomDisabled', node.value, {
        format: PropertyFormat.boolean,
        single: true,
        ignoreFalse: false,
        ignoreTrue: true,
      });
    } else {
      this.writeProperty('zoomDisabled', node.value, {
        format: PropertyFormat.boolean,
        single: true,
        ignoreFalse: true,
        ignoreTrue: false,
      });
    }
  }

  protected leaf_license(node: NodeInfo, _route: NodeInfo[]): void {
    this.writeProperty('license', node.value, {
      format: PropertyFormat.trimmedString,
      single: true,
      ignoreEmpty: true,
    });
  }

  protected leaf_copyright(node: NodeInfo, _route: NodeInfo[]): void {
    this.writeProperty('copyright', node.value, {
      format: PropertyFormat.trimmedString,
      single: true,
      ignoreEmpty: true,
    });
  }

  protected leaf_provider(_node: NodeInfo, _route: NodeInfo[]): void {
    // provider is included in the url (it is the domain) and should not be written as a property
    // this.writeProperty('provider', node.value);
  }

  protected leaf_showInIndex(node: NodeInfo, _route: NodeInfo[]): void {
    this.writeProperty('showInIndex', node.value, {
      format: PropertyFormat.boolean,
      single: true,
      ignoreEmpty: true,
      ignoreFalse: true,
    });
  }

  protected enter_caption(node: NodeInfo, _route: NodeInfo[]): boolean {
    const value = node.value as string;
    this.writeProperty('caption', value, {
      format: PropertyFormat.bitmarkMinusMinus,
      single: true, // ??
      ignoreEmpty: true,
    });

    // Stop traversal of this branch
    return false;
  }

  protected leaf_search(node: NodeInfo, _route: NodeInfo[]): void {
    const value = node.value as string;
    this.writeProperty('search', value, {
      format: PropertyFormat.trimmedString,
      single: true,
      ignoreEmpty: true,
    });
  }

  // bitmarkAst -> bits -> bitsValue -> resource -> ...
  // bitmarkAst -> bits -> bitsValue -> resource -> posterImage -> ...
  // bitmarkAst -> bits -> bitsValue -> resource -> thumbnails -> thumbnailsValue -> ...
  // [duration,mute,autoplay,allowSubtitles,showSubtitles]

  protected leaf_duration(node: NodeInfo, route: NodeInfo[]): void {
    // Ignore duration that IS at the bit level as there is a key clash with resource...duration / bit.duration
    const parent = this.getParentNode(route);
    if (parent?.key === NodeType.bitsValue) return;

    this.writeProperty('duration', node.value, {
      format: PropertyFormat.trimmedString,
      single: true,
      ignoreEmpty: true,
    });
  }

  protected leaf_mute(node: NodeInfo, _route: NodeInfo[]): void {
    this.writeProperty('mute', node.value, {
      format: PropertyFormat.boolean,
      single: true,
      ignoreEmpty: true,
    });
  }

  protected leaf_autoplay(node: NodeInfo, _route: NodeInfo[]): void {
    this.writeProperty('autoplay', node.value, {
      format: PropertyFormat.boolean,
      single: true,
      ignoreEmpty: true,
    });
  }

  protected leaf_allowSubtitles(node: NodeInfo, _route: NodeInfo[]): void {
    this.writeProperty('allowSubtitles', node.value, {
      format: PropertyFormat.boolean,
      single: true,
      ignoreEmpty: true,
    });
  }

  protected leaf_showSubtitles(node: NodeInfo, _route: NodeInfo[]): void {
    this.writeProperty('showSubtitles', node.value, {
      format: PropertyFormat.boolean,
      single: true,
      ignoreEmpty: true,
    });
  }

  //
  // Resources
  //

  // bitmarkAst -> bits -> bitsValue -> resources

  protected between_resources(_node: NodeInfo, _left: NodeInfo, _right: NodeInfo, _route: NodeInfo[]): void {
    this.writeNL();
  }

  protected exit_resources(_node: NodeInfo, _left: NodeInfo, _right: NodeInfo, _route: NodeInfo[]): void {
    this.writeNL();
  }

  // bitmarkAst -> bits -> bitsValue -> resourcesValue

  protected between_resourcesValue(_node: NodeInfo, _left: NodeInfo, _right: NodeInfo, _route: NodeInfo[]): void {
    this.writeNL();
  }

  //
  // Generated Node Handlers
  //

  /**
   * Generate the handlers for resources, as they are mostly the same, but not quite
   */

  protected generateResourceHandlers() {
    for (const tag of ResourceTag.keys()) {
      // skip unknown
      if (tag === ResourceTag.keyFromValue(ResourceTag.unknown)) continue;

      const enterFuncName = `enter_${tag}`;

      // Skip if the function already exists, allows for custom handlers
      // eslint-disable-next-line @typescript-eslint/no-explicit-any
      if (typeof (this as any)[enterFuncName] === 'function') {
        continue;
      }

      // eslint-disable-next-line @typescript-eslint/no-explicit-any
      (this as any)[enterFuncName] = (node: NodeInfo, route: NodeInfo[]): boolean => {
        const resource = node.value as ResourceDataJson | undefined;
        if (resource == null) return false;

        // Ignore any property that is not at the bit level as that will be handled by a different handler
        const parent = this.getParentNode(route);
        if (parent?.key !== NodeType.resourcesValue) return true;

        // Get the resource alias
        const alias = ResourceTag.fromValue(parent.value.__typeAlias);
        const type = alias ?? ResourceTag.fromValue(parent.value.type);
        if (!type) return false;

        // url / src / href / app
        const url = resource.url || resource.src || resource.body || '';

        // Write the resource
        this.writeResource(type, url);

        // Continue traversal
        return true;
      };

      // Bind this
      // eslint-disable-next-line @typescript-eslint/no-explicit-any
      (this as any)[enterFuncName] = (this as any)[enterFuncName].bind(this);
    }
  }

  /**
   * Generate the handlers for properties, as they are mostly the same, but not quite
   */

  // protected enter_labelTrue(node: NodeInfo, _route: NodeInfo[],
  // ): void {
  //   const bit = parent?.value as Bit;
  //   if (bit) {
  //     this.writeProperty('labelTrue', node.value ?? '', true);
  //     this.writeProperty('labelFalse', bit.labelFalse ?? '', true);
  //   }
  // }

  protected generatePropertyHandlers() {
    const propertiesConfig = Config.getRawPropertiesConfig();

    for (const propertyConfig of Object.values(propertiesConfig)) {
      const astKey = propertyConfig.astKey ?? propertyConfig.tag;

      const enterFuncName = `enter_${astKey}`;

      // Skip if the function already exists, allows for custom handlers
      // eslint-disable-next-line @typescript-eslint/no-explicit-any
      if (typeof (this as any)[enterFuncName] === 'function') {
        continue;
      }

      // eslint-disable-next-line @typescript-eslint/no-explicit-any
      (this as any)[enterFuncName] = (node: NodeInfo, route: NodeInfo[]) => {
        const value = node.value as unknown[] | undefined;
        if (value == null) return;

        // if (propertyConfig.tag === 'progress') debugger;

        // Ignore any property that is not at the bit level as that will be handled by a different handler
        const parent = this.getParentNode(route);
        if (parent?.key !== NodeType.bitsValue) return;

        // Write the property
        this.writeProperty(propertyConfig.tag, node.value, {
          format: propertyConfig.format ?? PropertyFormat.trimmedString,
          single: propertyConfig.single ?? false,
          ignoreFalse: propertyConfig.defaultValue === 'false',
          ignoreTrue: propertyConfig.defaultValue === 'true',
        });
      };

      // Bind this
      // eslint-disable-next-line @typescript-eslint/no-explicit-any
      (this as any)[enterFuncName] = (this as any)[enterFuncName].bind(this);
    }
  }

  protected writeNlBetween(
    node: NodeInfo,
    left: NodeInfo,
    _right: NodeInfo,
    _route: NodeInfo[],
    // The following keys are combined with other keys so don't need newlines
    noNlKeys: NodeTypeType[],
  ): void {
    const bit = node.value as Bit;
    if (bit.book) {
      // If the book node exists, remove the newline caused by reference as it will be bound to book
      noNlKeys.push(NodeType.reference);
    }

    // Check if a no newline key is to the left in this 'between' callback
    const noNl = ((): boolean => {
      if (!this.wroteSomething || this.skipNLBetweenBitsValue) {
        return true;
      }
      for (const keyType of noNlKeys) {
        if (left.key === keyType /*|| right.key === keyType*/) return true;
      }
      return false;
    })();

    if (!noNl) {
      this.writeNL();
    }

    this.skipNLBetweenBitsValue = false;
    this.wroteSomething = false;
  }

  // END NODE HANDLERS

  //
  // WRITE FUNCTIONS
  //

  protected writeString(s?: string): void {
    if (s != null) this.write(`${s}`);
  }

  protected writeOPBUL(): void {
    this.write('[•');
  }

  protected writeOPESC(): void {
    this.write('[^');
  }

  protected writeOPRANGLE(): void {
    this.write('[►');
  }

  protected writeOPDANGLE(): void {
    this.write('[▼');
  }

  protected writeOPD(level: number): void {
    this.write(`[${'.'.repeat(level)}`);
  }

  protected writeOPU(): void {
    this.write('[_');
  }

  protected writeOPE(): void {
    this.write('[=');
  }

  protected writeOPB(): void {
    this.write('[!');
  }

  protected writeOPQ(): void {
    this.write('[?');
  }

  protected writeOPA(): void {
    this.write('[@');
  }

  protected writeOPP(): void {
    this.write('[+');
  }

  protected writeOPM(): void {
    this.write('[-');
  }

  protected writeOPS(): void {
    this.write('[\\');
  }

  protected writeOPR(): void {
    this.write('[*');
  }

  protected writeOPC(): void {
    this.write('[%');
  }

  protected writeOPAMP(): void {
    this.write('[&');
  }

  protected writeOPDOLLAR(): void {
    this.write('[$');
  }

  protected writeOPHASH(): void {
    this.write('[#');
  }

  protected writeOPPRE(): void {
    this.write("['");
  }

  protected writeOPPOST(): void {
    this.write('['); // TODO - not sure what symbol is for postfix
  }

  protected writeOP(): void {
    this.write('[');
  }

  protected writeCL(): void {
    // HACK to fix breakscaping when string ends with a ^ (must add a space)
    this.writer.getLastWrite().endsWith('^') ? this.write(' ]') : this.write(']');
  }

  protected writeAmpersand(): void {
    this.write('&');
  }

  protected writeColon(): void {
    this.write(':');
  }

  // protected writeDoubleColon(): void {
  //   this.write('::');
  // }

  protected writeHash(): void {
    this.write('#');
  }

  protected writePlainTextDivider(): void {
    this.write('$$$$');
  }

  protected writeCardSetStart(): void {
    if (this.options.cardSetVersion === CardSetVersion.v1) {
      this.write('\n===');
    } else {
      this.write('\n====');
    }
  }

  protected writeCardSetEnd(): void {
    if (this.options.cardSetVersion === CardSetVersion.v1) {
      this.write('===');
    } else {
      // this.write('~~~~'); // Written by the footer
    }
  }

  protected writeCardSetCardDivider(): void {
    if (this.options.cardSetVersion === CardSetVersion.v1) {
      this.write('===');
    } else {
      this.write('====');
    }
  }

  protected writeCardSetSideDivider(): void {
    if (this.options.cardSetVersion === CardSetVersion.v1) {
      this.write('==');
    } else {
      this.write('--');
    }
  }

  protected writeCardSetVariantDivider(): void {
    if (this.options.cardSetVersion === CardSetVersion.v1) {
      this.write('--');
    } else {
      this.write('++');
    }
  }

  protected writeNL(): void {
    if (this.options.debugGenerationInline) {
      this.write('\\n');
      return;
    }
    this.write('\n');
  }

  protected writePropertyStyleResource(key: string, resource: ResourceJson): boolean | void {
    if (key && resource) {
      const resourceTag = ResourceTag.keyFromValue(resource.type) ?? '';
      // eslint-disable-next-line @typescript-eslint/no-explicit-any
      const resourceData = (resource as any)[resourceTag];
      const src = resourceData ? resourceData.src || resourceData.url || resourceData.body || '' : '';

      this.writeOPA();
      this.writeString(Breakscape.breakscape(key));
      this.writeColon();
      this.writeString(Breakscape.breakscape(src as string));

      if (resource.type === ResourceTag.article) {
        this.writeNL();
      }
      this.writeCL();
    }
  }

  protected writeResource(type: ResourceTagType, value: string): void {
    // const resourceAsArticle = resource as ArticleResource;

    if (type) {
      // Standard case
      this.writeOPAMP();
      this.writeString(Breakscape.breakscape(type));
      this.writeColon();
      this.writeString(Breakscape.breakscape(value));

      if (type === ResourceTag.article) {
        this.writeNL();
      }
      this.writeCL();
    }
  }

  protected writeProperty(
    name: string,
    values: unknown | unknown[] | undefined,
    options: {
      format: PropertyFormatType;
      single: boolean;
      ignoreFalse?: boolean;
      ignoreTrue?: boolean;
      ignoreEmpty?: boolean;
    },
  ): void {
    let valuesArray: unknown[];
    let wroteSomething = false;

    if (values !== undefined) {
      const isBitmarkText =
        options.format === PropertyFormat.bitmarkMinusMinus || options.format === PropertyFormat.bitmarkPlusPlus;

      if (isBitmarkText) {
        // Write bitmark text
        if (options.ignoreEmpty && isBitmarkText && this.isEmptyText(values as TextAst)) return;
        this.writeOPA();
        this.writeString(Breakscape.breakscape(name));
        this.writeColon();
        this.textGenerator.generateSync(
          values as TextAst,
          TextFormat.fromValue(options.format) ?? TextFormat.bitmarkMinusMinus,
        );
        this.writeCL();
        wroteSomething = true;
      } else {
        // Write any other property type
        if (!Array.isArray(values)) {
          valuesArray = [values];
        } else {
          valuesArray = values;
        }

        if (valuesArray.length > 0) {
          if (options.single) valuesArray = valuesArray.slice(valuesArray.length - 1);

          let propertyIndex = 0;
          for (const val of valuesArray) {
            if (val !== undefined) {
              if (options.ignoreFalse && val === false) continue;
              if (options.ignoreTrue && val === true) continue;
              if (options.ignoreEmpty && val === '') continue;
              if (propertyIndex > 0) this.writeNL();
              this.writeOPA();
              this.writeString(Breakscape.breakscape(name));
              this.writeColon();
              this.writeString(Breakscape.breakscape(`${val}`));
              this.writeCL();
              wroteSomething = true;
              propertyIndex++;
            }
          }
        }
      } // isBitmarkText
    }

    if (!wroteSomething) {
      this.skipNLBetweenBitsValue = true;
    }
  }

  protected writeInlineDebug(key: string, state: { open?: boolean; close?: boolean; single?: boolean }) {
    let tag = key;
    if (state.open) {
      tag = `<${key}>`;
    } else if (state.close) {
      tag = `</${key}>`;
    } else if (state.single) {
      tag = `<${key} />`;
    }

    this.writeString(tag);
  }

  //
  // Helper functions
  //

  protected isEmptyText(text: TextAst | undefined): boolean {
    if (!text) return true;
    if (Array.isArray(text)) return text.length === 0;
    return true; // true as not valid TextAst?
  }

  protected isWriteTextFormat(bitsValue: string, textFormatDefault: TextFormatType): boolean {
    const isDefault = TextFormat.fromValue(bitsValue) === textFormatDefault;
    const writeFormat = !isDefault || this.options.explicitTextFormat;
    return !!writeFormat;
  }

  protected getTextFormat(route: NodeInfo[]): TextFormatType | undefined {
    for (const node of route) {
      if (node.key === NodeType.bitsValue) {
        const n = node.value as Bit;
        return n?.textFormat;
      }
    }

    return undefined;
  }

  protected isOfBitType1(route: NodeInfo[]): boolean {
    return this.isOfBitType(route, [BitType.trueFalse1, BitType.multipleChoice1, BitType.multipleResponse1]);
  }

  protected isOfBitType(route: NodeInfo[], baseBitType: BitTypeType | BitTypeType[]): boolean {
    const bt = this.getBitType(route);
    return Config.isOfBitType(bt, baseBitType);
  }

  protected getBitType(route: NodeInfo[]): BitTypeType | undefined {
    for (const node of route) {
      if (node.key === NodeType.bitsValue) {
        const n = node.value as Bit;
        return n?.bitType;
      }
    }

    return undefined;
  }

  //
  // Writer interface
  //

  /**
   * Writes a string value to the output.
   * @param value - The string value to be written.
   */
  write(value: string): this {
    if (value) this.wroteSomething = true;
    this.writer.write(value);
    return this;
  }

  /**
   * Writes a new line to the output. The line is indented automatically. The line is ended with the endOfLineString.
   * @param value - The line to write. When omitted, only the endOfLineString is written.
   */
  writeLine(value?: string): this {
    if (value) this.wroteSomething = true;
    this.writer.writeLine(value);
    return this;
  }

  /**
   * Writes a collection of lines to the output. Each line is indented automatically and ended with the endOfLineString.
   * @param values - The lines to write.
   * @param delimiter - An optional delimiter to be written at the end of each line, except for the last one.
   */
  writeLines(values: string[], delimiter?: string): this {
    if (values.length > 0 && values.reduce((acc, v) => (v ? true : acc), false)) this.wroteSomething = true;
    this.writer.writeLines(values, delimiter);
    return this;
  }

  /**
   * Writes a single whitespace character to the output.
   */
  writeWhiteSpace(): this {
    this.writer.writeWhiteSpace();
    return this;
  }
}

export { BitmarkGenerator };<|MERGE_RESOLUTION|>--- conflicted
+++ resolved
@@ -1167,17 +1167,7 @@
     return false;
   }
 
-<<<<<<< HEAD
-  // // bitmarkAst -> bits -> bitsValue -> cardNode -> descriptions -> descriptionsValue -> alternativeDescriptions -> alternativeDescriptionsValueValue
-
-  // protected enter_alternativeDescriptions(_node: NodeInfo, _route: NodeInfo[]): void {
-  //   this.writeNL();
-  //   this.writeCardSetVariantDivider();
-  //   this.writeNL();
-  // }
-=======
-  // bitmarkAst -> bits -> bitsValue -> cardNode -> definitions -> definitionsValue -> alternativeDefinitions
->>>>>>> 54294ce9
+  // bitmarkAst -> bits -> bitsValue -> cardNode -> definitions -> definitionsValue -> alternativeDefintions
 
   protected between_alternativeDefinitions(_node: NodeInfo, _route: NodeInfo[]): void {
     this.writeNL();
@@ -1187,17 +1177,10 @@
 
   // bitmarkAst -> bits -> bitsValue -> cardNode -> definitions -> definitionsValue -> alternativeDefinitions -> alternativeDefinitionsValue
 
-<<<<<<< HEAD
-  protected enter_alternativeDescriptionsValue(node: NodeInfo, route: NodeInfo[]): boolean {
+  protected enter_alternativeDefinitionsValue(node: NodeInfo, route: NodeInfo[]): boolean {
     // Ignore responses that are not at the alternativeAnswers level as they are handled elsewhere
     const parent = this.getParentNode(route);
-    if (parent?.key !== NodeType.alternativeDescriptions) return true;
-=======
-  protected leaf_alternativeDefinitionsValue(node: NodeInfo, route: NodeInfo[]): void {
-    // Ignore responses that are not at the alternativeDefinitions level as they are handled elsewhere
-    const parent = this.getParentNode(route);
-    if (parent?.key !== NodeType.alternativeDefinitions) return;
->>>>>>> 54294ce9
+    if (parent?.key !== NodeType.alternativeDefinitions) return true;
 
     if (node.value) {
       // this.writeNL();
@@ -1544,20 +1527,11 @@
   //   this.writeNL();
   // }
 
-<<<<<<< HEAD
-  // bitmarkAst -> bits -> bitsValue -> cardNode -> descriptions -> descriptionsValue -> term
-=======
-  // bitmarkAst -> bits -> bitsValue -> cardNode -> captionDefinitionList -> definitions -> definitionsValue -> term
   // bitmarkAst -> bits -> bitsValue -> cardNode -> definitions -> definitionsValue -> term
->>>>>>> 54294ce9
 
   protected enter_term(node: NodeInfo, route: NodeInfo[]): boolean {
     const parent = this.getParentNode(route);
-<<<<<<< HEAD
-    if (parent?.key !== NodeType.definitionsValue && parent?.key !== NodeType.descriptionsValue) return true;
-=======
-    if (parent?.key !== NodeType.definitionsValue) return;
->>>>>>> 54294ce9
+    if (parent?.key !== NodeType.definitionsValue) return true;
 
     if (node.value) {
       this.textGenerator.generateSync(node.value as TextAst, TextFormat.bitmarkMinusMinus);
@@ -1581,20 +1555,11 @@
     return false;
   }
 
-<<<<<<< HEAD
-  // bitmarkAst -> bits -> bitsValue -> cardNode -> descriptions -> descriptionsValue -> description
-=======
-  // bitmarkAst -> bits -> bitsValue -> cardNode -> captionDefinitionList -> definitions -> definitionsValue -> description
-  // bitmarkAst -> bits -> bitsValue -> cardNode -> definitions -> definitionsValue -> description
->>>>>>> 54294ce9
-
-  protected enter_description(node: NodeInfo, route: NodeInfo[]): boolean {
-    const parent = this.getParentNode(route);
-<<<<<<< HEAD
-    if (parent?.key !== NodeType.definitionsValue && parent?.key !== NodeType.descriptionsValue) return true;
-=======
-    if (parent?.key !== NodeType.definitionsValue) return;
->>>>>>> 54294ce9
+  // bitmarkAst -> bits -> bitsValue -> cardNode -> definitions -> definitionsValue -> definition
+
+  protected enter_definition(node: NodeInfo, route: NodeInfo[]): boolean {
+    const parent = this.getParentNode(route);
+    if (parent?.key !== NodeType.definitionsValue) return true;
 
     if (node.value) {
       this.textGenerator.generateSync(node.value as TextAst, TextFormat.bitmarkMinusMinus);
@@ -1604,9 +1569,9 @@
     return false;
   }
 
-  // bitmarkAst -> bits -> bitsValue -> cardNode -> captionDefinitionList -> definitions -> definitionsValue -> description
-
-  protected leaf_description(node: NodeInfo, route: NodeInfo[]): boolean {
+  // bitmarkAst -> bits -> bitsValue -> cardNode -> captionDefinitionList -> definitions -> definitionsValue -> definition
+
+  protected leaf_definition(node: NodeInfo, route: NodeInfo[]): boolean {
     const parent = this.getParentNode(route);
     if (parent?.key !== NodeType.definitionsValue) return true;
 
@@ -1630,26 +1595,17 @@
     this.writeNL();
   }
 
-<<<<<<< HEAD
-  // bitmarkAst -> bits -> bitsValue -> cardNode -> descriptions -> descriptionsValue
-=======
-  // bitmarkAst -> bits -> bitsValue -> cardNode -> captionDefinitionList -> definitions -> definitionsValue
   // bitmarkAst -> bits -> bitsValue -> cardNode -> definitions -> definitionsValue
->>>>>>> 54294ce9
 
   protected between_definitionsValue(_node: NodeInfo, _left: NodeInfo, right: NodeInfo, route: NodeInfo[]): void {
     const parent = this.getParentNode(route);
     if (parent?.key !== NodeType.definitions) return;
 
-    if (right.key === NodeType.description) {
+    if (right.key === NodeType.definition) {
       this.writeNL();
       this.writeCardSetSideDivider();
       this.writeNL();
-<<<<<<< HEAD
-    } else if (right.key === NodeType.alternativeDescriptions && right.value?.length > 0) {
-=======
-    } else if (right.key === NodeType.alternativeDefinitions) {
->>>>>>> 54294ce9
+    } else if (right.key === NodeType.alternativeDefinitions && right.value?.length > 0) {
       this.writeNL();
       this.writeCardSetVariantDivider();
       this.writeNL();
