import { RootBitType, RootBitTypeMetadata } from '../../model/enum/BitType';

import { TAGS_CHAIN_MARK, TAGS_CHAIN_MARK_CONFIG } from './generic/chainBitConfigs';
import { TAGS_CHAIN_ANY_RESOURCE } from './generic/resourceChainBitConfigs';
import { TAGS_DEFAULT } from './generic/standardBitConfigs';

// Set metadata on the bit types to describe specific behaviour

<<<<<<< HEAD
BitType.setMetadata<BitTypeMetadata>(BitType.mark, {
  tags: {
    ...TAGS_DEFAULT,
    ...TAGS_CHAIN_ANY_RESOURCE,
    ...TAGS_CHAIN_MARK_CONFIG,
    ...TAGS_CHAIN_MARK,
  },
=======
RootBitType.setMetadata<RootBitTypeMetadata>(RootBitType.mark, {
  tags: { ...TAGS_DEFAULT, ...TAGS_CHAIN_ANY_RESOURCE },
>>>>>>> 45d9fe49
  resourceAttachmentAllowed: true,
  bodyAllowed: true,
});<|MERGE_RESOLUTION|>--- conflicted
+++ resolved
@@ -6,18 +6,13 @@
 
 // Set metadata on the bit types to describe specific behaviour
 
-<<<<<<< HEAD
-BitType.setMetadata<BitTypeMetadata>(BitType.mark, {
+RootBitType.setMetadata<RootBitTypeMetadata>(RootBitType.mark, {
   tags: {
     ...TAGS_DEFAULT,
     ...TAGS_CHAIN_ANY_RESOURCE,
     ...TAGS_CHAIN_MARK_CONFIG,
     ...TAGS_CHAIN_MARK,
   },
-=======
-RootBitType.setMetadata<RootBitTypeMetadata>(RootBitType.mark, {
-  tags: { ...TAGS_DEFAULT, ...TAGS_CHAIN_ANY_RESOURCE },
->>>>>>> 45d9fe49
   resourceAttachmentAllowed: true,
   bodyAllowed: true,
 });