/* eslint-disable arca/import-ordering */
import { EnumType, superenum } from '@ncoderz/superenum';

import { Ast } from './ast/Ast';
import { BitmarkOptions } from './generator/bitmark/BitmarkGenerator';
import { BitmarkStringGenerator } from './generator/bitmark/BitmarkStringGenerator';
import { JsonOptions } from './generator/json/JsonGenerator';
import { JsonObjectGenerator } from './generator/json/JsonObjectGenerator';
import { BitmarkAst, Property } from './model/ast/Nodes';
import { BitmarkParserType, BitmarkParserTypeType } from './model/enum/BitmarkParserType';
import { BitmarkParser } from './parser/bitmark/BitmarkParser';
import { JsonParser } from './parser/json/JsonParser';
import { env } from './utils/env/Env';
import { BitmarkVersionType } from './model/enum/BitmarkVersion';
import { InfoBuilder, SupportedBit } from './info/InfoBuilder';
import { InfoType, InfoTypeType } from './model/info/enum/InfoType';
import { InfoFormat, InfoFormatType } from './model/info/enum/InfoFormat';
import { Config } from './config/Config';
// import { TextFormat, TextFormatType } from './model/enum/TextFormat';
import { TextGenerator } from './generator/text/TextGenerator';
import { TextParser } from './parser/text/TextParser';

/*
 * NOTE:
 *
 * We want to be able to strip out the NodeJS specific functions from the final bundle.
 * Any code between the comments STRIP:START and STRIP:END will be removed.
 *
 * However, the Typescript compiler will remove comments that it does not believe are associated with code.
 * Therefore we have to use some dummy code to prevent it from removing the STRIP stripping comments.
 */
const STRIP = 0;

/* STRIP:START */
STRIP;

/* eslint-disable arca/import-ordering */
import * as fs from 'fs-extra';
import path from 'path';

import { FileOptions } from './ast/writer/FileWriter';
import { BitmarkFileGenerator } from './generator/bitmark/BitmarkFileGenerator';
import { JsonFileGenerator } from './generator/json/JsonFileGenerator';
import { Breakscape } from './breakscaping/Breakscape';
import { BreakscapedString } from './model/ast/BreakscapedString';
<<<<<<< HEAD
import { BitType, BitTypeType } from './model/enum/BitType';
import { BitConfig } from './model/config/BitConfig';
import { BitTagType } from './model/enum/BitTagType';
import { PropertyFormat } from './model/enum/PropertyFormat';
import { PropertyTagConfig } from './model/config/PropertyTagConfig';
import { BITS } from './config/raw/bits';
import { _BitConfig, _GroupsConfig } from './model/config/_Config';
import { TAGS } from './config/raw/tags';
import { PROPERTIES } from './config/raw/properties';
import { GROUPS } from './config/raw/groups';
=======
import { TextLocation, TextLocationType } from './model/enum/TextLocation';
import { BodyTextFormatType } from './model/enum/BodyTextFormat';
import { TextFormat, TextFormatType } from './model/enum/TextFormat';
>>>>>>> fccb00e5

/* STRIP:END */
STRIP;

/**
 * Info options for the parser
 */
export interface InfoOptions {
  /**
   * Specify the type of information to return, overriding the default (list)
   * - list: list of supported bits
   * - deprecated: list of deprecated bits
   * - all: list of supported bits and deprecated bits
   * - bit: configuration for a specific bit, or all bits
   */
  type?: InfoTypeType;

  /**
   * Specify the bit type to return, overriding the default (all)
   */
  bit?: string;

  /**
   * Specify the output format, overriding the default (text)
   */
  outputFormat?: InfoFormatType;

  /**
   * Prettify the JSON.
   *
   * If not set or false, JSON will not be prettified.
   * If true, JSON will be prettified with an indent of 2.
   * If a positive integer, JSON will be prettified with an indent of this number.
   *
   * If prettify is set, a string will be returned if possible.
   */
  prettify?: boolean | number;
}

/**
 * Conversion options for bitmark / JSON conversion
 */
export interface ConvertOptions {
  /**
   * The version of bitmark to output.
   * If not specified, the version will be 3.
   *
   * Specifying the version will set defaults for other options.
   * - Bitmark v2:
   *   - bitmarkOptions.cardSetVersion: 1
   *   - jsonOptions.textAsPlainText: true
   * - Bitmark v3:
   *   - bitmarkOptions.cardSetVersion: 2
   *   - jsonOptions.textAsPlainText: false
   *
   */
  bitmarkVersion?: BitmarkVersionType;

  /**
   * Specify the bitmark parser to use, overriding the default
   */
  bitmarkParserType?: BitmarkParserTypeType;

  /**
   * Set to force input to be interpreted as a particular format, overriding the auto-detection
   * Auto-detection can fail or open unwanted files for strings that look like paths
   */
  inputFormat?: InputType;
  /**
   * Specify the output format, overriding the default
   */
  outputFormat?: OutputType;
  /**
   * Specify a file to write the output to
   */
  outputFile?: fs.PathLike;
  /**
   * Options for the output file
   */
  fileOptions?: FileOptions;
  /**
   * Options for bitmark generation
   */
  bitmarkOptions?: BitmarkOptions;
  /**
   * Options for JSON generation
   */
  jsonOptions?: JsonOptions;
}

/**
 * Prettify options for bitmark / JSON prettify / validate
 */
export interface UpgradeOptions {
  /**
   * The version of bitmark to output.
   * If not specified, the version will be 3.
   *
   * Specifying the version will set defaults for other options.
   * - Bitmark v2:
   *   - bitmarkOptions.cardSetVersion: 1
   *   - jsonOptions.textAsPlainText: true
   * - Bitmark v3:
   *   - bitmarkOptions.cardSetVersion: 2
   *   - jsonOptions.textAsPlainText: false
   *
   */
  bitmarkVersion?: BitmarkVersionType;

  /**
   * Specify the bitmark parser to use, overriding the default
   */
  bitmarkParserType?: BitmarkParserTypeType;

  /**
   * Set to force input to be interpreted as a particular format, overriding the auto-detection
   * Auto-detection can fail or open unwanted files for strings that look like paths
   */
  inputFormat?: InputType;

  /**
   * Specify a file to write the output to
   */
  outputFile?: fs.PathLike;

  /**
   * Options for the output file
   */
  fileOptions?: FileOptions;

  /**
   * Options for bitmark generation
   */
  bitmarkOptions?: BitmarkOptions;

  /**
   * Options for JSON generation
   */
  jsonOptions?: JsonOptions;
}

/**
 * Conversion options for bitmark text / JSON conversion
 */
export interface ConvertTextOptions {
  /**
   * Specify the text format (default: bitmark++)
   */
  textFormat?: BodyTextFormatType;

  /**
   * Specify the text location (default: body)
   */
  textLocation?: TextLocationType;

  /**
   * Set to force input to be interpreted as a particular format, overriding the auto-detection
   * Auto-detection can fail or open unwanted files for strings that look like paths
   */
  inputFormat?: InputType;

  /**
   * Specify a file to write the output to
   */
  outputFile?: fs.PathLike;

  /**
   * Options for the output file
   */
  fileOptions?: FileOptions;

  /**
   * Options for JSON generation
   */
  jsonOptions?: TextJsonOptions;
}

/**
 * Create AST options
 */
export interface CreateAstOptions {
  /**
   * Set to force input to be interpreted as a particular format, overriding the auto-detection
   * Auto-detection can fail or open unwanted files for strings that look like paths
   */
  inputFormat?: InputType;
}

/**
 * Breakscape options
 */
export interface BreakscapeOptions {
  /**
   * Set to force input to be interpreted as a particular format, overriding the auto-detection
   * Auto-detection can fail or open unwanted files for strings that look like paths
   */
  inputFormat?: InputType;

  /**
   * Specify a file to write the output to
   */
  outputFile?: fs.PathLike;

  /**
   * Options for the output file
   */
  fileOptions?: FileOptions;

  /**
   * Specify the text format (default:  bitmark++)
   */
  textFormat?: BodyTextFormatType;

  /**
   * Specify the text location (default: body)
   */
  textLocation?: TextLocationType;
}

/**
 * Unbreakscape options
 */
export interface UnbreakscapeOptions {
  /**
   * Set to force input to be interpreted as a particular format, overriding the auto-detection
   * Auto-detection can fail or open unwanted files for strings that look like paths
   */
  inputFormat?: InputType;

  /**
   * Specify a file to write the output to
   */
  outputFile?: fs.PathLike;

  /**
   * Options for the output file
   */
  fileOptions?: FileOptions;

  /**
   * Specify the text format (default: bitmark++)
   */
  textFormat?: BodyTextFormatType;

  /**
   * Specify the text location (default: body)
   */
  textLocation?: TextLocationType;
}

/**
 * Input type enumeration
 */
const Input = superenum({
  /**
   * Input is as a string
   */
  string: 'string',

  /**
   * Input is as a file path
   */
  file: 'file',
});

export type InputType = EnumType<typeof Input>;

/**
 * Output type enumeration
 */
const Output = superenum({
  /**
   * Output bitmark string
   */
  bitmark: 'bitmark',

  /**
   * Output JSON as a plain JS object, or a file
   */
  json: 'json',

  /**
   * Output AST as a plain JS object, or a file
   */
  ast: 'ast',
});

export type OutputType = EnumType<typeof Output>;

/**
 * Options for bitmark text JSON generation
 */
export interface TextJsonOptions {
  /**
   * Prettify the JSON.
   *
   * If not set or false, JSON will not be prettified.
   * If true, JSON will be prettified with an indent of 2.
   * If a positive integer, JSON will be prettified with an indent of this number.
   *
   * If prettify is set, a string will be returned if possible.
   */
  prettify?: boolean | number;

  /**
   * Stringify the JSON.
   *
   * If not set or false, JSON will be returned as a plain JS object.
   * It true, JSON will be stringified.
   *
   * If prettify is set, it will override this setting.
   */
  stringify?: boolean;

  /**
   * [development only]
   * Generate debug information in the output.
   */
  debugGenerationInline?: boolean;
}

/**
 * Bitmark tool for manipulating bitmark in all its formats.
 *
 */
class BitmarkParserGenerator {
  protected ast = new Ast();
  protected jsonParser = new JsonParser();
  protected bitmarkParser = new BitmarkParser();
  protected textParser = new TextParser();
  protected textGenerator = new TextGenerator();

  /**
   * Get the version of the bitmark-parser-generator library
   */
  public version(): string {
    return env.appVersion.full;
  }

  /**
   * Get information about the bitmark-parser-generator library
   */
  public async info(options?: InfoOptions): Promise<unknown> {
    const opts: InfoOptions = Object.assign({}, options);
    const builder = new InfoBuilder();
    let res: unknown;
    const outputString = !opts.outputFormat || opts.outputFormat === InfoFormat.text;
    const outputJson = opts.outputFormat === InfoFormat.json;
    const all = opts.type === InfoType.all;
    const deprecated = opts.type === InfoType.deprecated;
    const includeNonDeprecated = all || !deprecated;
    const includeDeprecated = all || deprecated;

    // HACK
    await this.doHack();

    if (opts.type === InfoType.bit) {
      const bitConfigs = builder.getSupportedBitConfigs().filter((b) => {
        if (!opts.bit) return true;
        const bitType = Config.getBitType(opts.bit);
        return bitType === b.bitType;
      });
      if (outputString) {
        res = bitConfigs
          .map((b) =>
            b.toString({
              includeChains: true,
              includeConfigs: true,
            }),
          )
          .join('\n\n--------------\n\n');
      } else {
        res = bitConfigs;
      }
    } else {
      // List / List Deprecated
      const supportedBits = builder
        .getSupportedBits({
          includeNonDeprecated,
          includeDeprecated,
        })
        .filter((b) => {
          if (!opts.bit) return true;
          const bitType = Config.getBitType(opts.bit);
          if (b.name === bitType) return true;
        });
      if (outputString) {
        res = this.supportedBitsAsString(supportedBits);
      } else {
        res = supportedBits;
      }
    }

    if (outputJson) {
      const prettifySpace = opts.prettify === true ? 2 : opts.prettify || undefined;
      res = JSON.stringify(res, null, prettifySpace);
    }

    return res;
  }

  async doHack(): Promise<void> {
    // HACK
    const bitConfigs: (_BitConfig & { bitType: BitTypeType })[] = [];
    const groupConfigs: (_GroupsConfig & { key: string })[] = [];

    for (const bt of BitType.values()) {
      const bitType = Config.getBitType(bt);

      const _bitConfig: _BitConfig & { bitType: BitTypeType } = BITS[bitType] as _BitConfig & { bitType: BitTypeType };
      if (_bitConfig) {
        _bitConfig.bitType = bitType;
        bitConfigs.push(_bitConfig);
      }

      // const config: BitConfig = Config.getBitConfig(bitType);
      // bitConfigs.push(config);
    }

    for (const [k, g] of Object.entries(GROUPS)) {
      const g2 = g as unknown as _GroupsConfig & { key: string };
      let k2 = k as string;
      if (k.startsWith('group_')) k2 = k2.substring(6);
      k2 = '_' + k2;
      g2.key = k2;
      groupConfigs.push(g2);
    }

    const outputFolder = 'tmp';
    const outputFolderBits = path.join(outputFolder, 'bits');
    const outputFolderGroups = path.join(outputFolder, 'groups');
    fs.ensureDirSync(outputFolderBits);
    fs.ensureDirSync(outputFolderGroups);

    const fileWrites: Promise<void>[] = [];

    // BitConfigs
    for (const b of bitConfigs) {
      const inherits = [];
      const tags = [];

      const tagEntriesTypeOrder = [BitTagType.tag, BitTagType.property, BitTagType.resource, BitTagType.group];
      const tagEntries = Object.entries(b.tags ?? []).sort((a, b) => {
        const tagA = a[1];
        const tagB = b[1];
        const typeOrder = tagEntriesTypeOrder.indexOf(tagA.type) - tagEntriesTypeOrder.indexOf(tagB.type);
        return typeOrder;
      });

      if (b.baseBitType) inherits.push(b.baseBitType);

      for (const [tagKey, tag] of tagEntries) {
        let tagName = tagKey;
        let tagKeyPrefix = '';
        let format = '';
        let description = '';
        // eslint-disable-next-line @typescript-eslint/no-explicit-any
        let chain: any = undefined;

        if (tag.type === BitTagType.tag) {
          const resolvedTag = TAGS[tag.configKey];
          tagName = resolvedTag.tag;

          if (tagName === '%') {
            description = 'Item';
            chain = {
              key: '%',
              format,
              min: tag.minCount,
              max: tag.maxCount,
              description: 'Lead',
              chain: {
                key: '%',
                format,
                min: tag.minCount,
                max: tag.maxCount,
                description: 'Page number',
                chain: {
                  key: '%',
                  format,
                  min: tag.minCount,
                  max: tag.maxCount,
                  description: 'Margin number',
                },
              },
            };
          } else if (tagName === '!') {
            description = 'Instruction';
          } else if (tagName === '?') {
            description = 'Hint';
          } else if (tagName === '#') {
            description = 'Title';
          } else if (tagName === '##') {
            description = 'Sub-title';
          } else if (tagName === '▼') {
            description = 'Anchor';
          } else if (tagName === '►') {
            description = 'Reference';
          } else if (tagName === '$') {
            description = 'Sample solution';
          } else if (tagName === '&') {
            description = 'Resource';
          } else if (tagName === '+') {
            description = 'True statement';
          } else if (tagName === '-') {
            description = 'False statement';
          } else if (tagName === '_') {
            description = 'Gap';
          } else if (tagName === '=') {
            description = 'Mark';
          }

          format = 'bitmark--';
        } else if (tag.type === BitTagType.property) {
          const resolvedProperty = PROPERTIES[tag.configKey];
          tagName = resolvedProperty.tag;

          tagKeyPrefix = '@';

          const property = resolvedProperty as PropertyTagConfig;

          // format
          if (property.format === PropertyFormat.trimmedString) {
            format = 'string';
          } else if (property.format === PropertyFormat.boolean) {
            format = 'bool';
          } else if (property.format === PropertyFormat.bitmarkMinusMinus) {
            format = 'bitmark--';
          } else if (property.format === PropertyFormat.bitmarkPlusPlus) {
            format = 'bitmark++';
          } else if (property.format === PropertyFormat.number) {
            format = 'number';
          }
        } else if (tag.type === BitTagType.resource) {
          tagKeyPrefix = '&';
        } else if (tag.type === BitTagType.group) {
          tagKeyPrefix = '@';
          let k = tag.configKey as string;
          if (k.startsWith('group_')) k = k.substring(6);
          k = '_' + k;
          inherits.push(k);
          continue;
        }

        const t = {
          key: tagKeyPrefix + tagName,
          format,
          default: null,
          alwaysInclude: false,
          min: tag.minCount == null ? 0 : tag.minCount,
          max: tag.maxCount == null ? 1 : tag.maxCount,
          description,
          chain,
          // raw: {
          //   ...tag,
          // },
        };
        tags.push(t);
      }

      const bitJson = {
        name: b.bitType,
        description: '',
        since: b.since,
        deprecated: b.deprecated,
        history: [
          {
            version: b.since,
            changes: ['Initial version'],
          },
        ],
        format: b.textFormatDefault ?? 'bitmark--',
        bodyAllowed: b.bodyAllowed ?? true,
        bodyRequired: b.bodyRequired ?? false,
        footerAllowed: b.footerAllowed ?? true,
        footerRequired: b.footerRequired ?? false,
        resourceAttachmentAllowed: b.resourceAttachmentAllowed ?? true,
        inherits,
        tags,
      };

      const output = path.join(outputFolderBits, `${b.bitType}.jsonc`);
      const str = JSON.stringify(bitJson, null, 2);
      fileWrites.push(fs.writeFile(output, str));

      // const bitType = b.bitType;
      // const bitType2 = Config.getBitType(bitType);
      // if (bitType !== bitType2) {
      //   console.log(`BitType: ${bitType} => ${bitType2}`);
      // }
    }

    // GroupConfigs
    const writeGroupConfigs = (groupConfigs: (_GroupsConfig & { key: string })[]) => {
      for (const g of groupConfigs) {
        const inherits = [];
        const tags = [];

        if (g.key == '_resourceImage') debugger;

        const tagEntriesTypeOrder = [BitTagType.tag, BitTagType.property, BitTagType.resource, BitTagType.group];
        const tagEntries = Object.entries(g.tags ?? []).sort((a, b) => {
          const tagA = a[1];
          const tagB = b[1];
          const typeOrder = tagEntriesTypeOrder.indexOf(tagA.type) - tagEntriesTypeOrder.indexOf(tagB.type);
          return typeOrder;
        });

        for (const [tagKey, tag] of tagEntries) {
          let tagName = tag.configKey as string;
          let tagKeyPrefix = '';
          let format = '';
          let description = '';
          // eslint-disable-next-line @typescript-eslint/no-explicit-any
          let chain: any = undefined;

          if (tag.type === BitTagType.tag) {
            const resolvedTag = TAGS[tag.configKey];
            tagName = resolvedTag.tag;

            if (tagName === '%') {
              description = 'Item';
              chain = {
                key: '%',
                format,
                min: tag.minCount,
                max: tag.maxCount,
                description: 'Lead',
                chain: {
                  key: '%',
                  format,
                  min: tag.minCount,
                  max: tag.maxCount,
                  description: 'Page number',
                  chain: {
                    key: '%',
                    format,
                    min: tag.minCount,
                    max: tag.maxCount,
                    description: 'Margin number',
                  },
                },
              };
            } else if (tagName === '!') {
              description = 'Instruction';
            } else if (tagName === '?') {
              description = 'Hint';
            } else if (tagName === '#') {
              description = 'Title';
            } else if (tagName === '##') {
              description = 'Sub-title';
            } else if (tagName === '▼') {
              description = 'Anchor';
            } else if (tagName === '►') {
              description = 'Reference';
            } else if (tagName === '$') {
              description = 'Sample solution';
            } else if (tagName === '&') {
              description = 'Resource';
            } else if (tagName === '+') {
              description = 'True statement';
            } else if (tagName === '-') {
              description = 'False statement';
            } else if (tagName === '_') {
              description = 'Gap';
            } else if (tagName === '=') {
              description = 'Mark';
            }

            format = 'bitmark--';
          } else if (tag.type === BitTagType.property) {
            const resolvedProperty = PROPERTIES[tag.configKey];
            tagName = resolvedProperty.tag;

            tagKeyPrefix = '@';

            const property = resolvedProperty as PropertyTagConfig;

            // format
            if (property.format === PropertyFormat.trimmedString) {
              format = 'string';
            } else if (property.format === PropertyFormat.boolean) {
              format = 'bool';
            } else if (property.format === PropertyFormat.bitmarkMinusMinus) {
              format = 'bitmark--';
            } else if (property.format === PropertyFormat.bitmarkPlusPlus) {
              format = 'bitmark++';
            } else if (property.format === PropertyFormat.number) {
              format = 'number';
            }
          } else if (tag.type === BitTagType.resource) {
            tagKeyPrefix = '&';
            format = 'string';
          } else if (tag.type === BitTagType.group) {
            tagKeyPrefix = '@';
            let k = tag.configKey as string;
            if (k.startsWith('group_')) k = k.substring(6);
            k = '_' + k;
            inherits.push(k);
            continue;
          }

          const t = {
            key: tagKeyPrefix + tagName,
            format,
            default: null,
            alwaysInclude: false,
            min: tag.minCount == null ? 0 : tag.minCount,
            max: tag.maxCount == null ? 1 : tag.maxCount,
            description,
            chain,
            // raw: {
            //   ...tag,
            // },
          };
          tags.push(t);
        }

        const bitJson = {
          name: g.key,
          description: '',
          since: 'UNKNOWN',
          deprecated: g.deprecated,
          history: [
            {
              version: 'UNKNOWN',
              changes: ['Initial version'],
            },
          ],
          inherits,
          tags,
          // cards: [
          //   {
          //     card: null,
          //     side: 1,
          //     variant: null,
          //     description: '',
          //     tags: [],
          //   },
          //   {
          //     card: null,
          //     side: 2,
          //     variant: 1,
          //     description: '',
          //     tags: [],
          //   },
          //   {
          //     card: null,
          //     side: 2,
          //     variant: null,
          //     description: '',
          //     tags: [],
          //   },
          // ],
        };

        const output = path.join(outputFolderGroups, `${g.key}.jsonc`);
        const str = JSON.stringify(bitJson, null, 2);
        fileWrites.push(fs.writeFile(output, str));

        // const bitType = b.bitType;
        // const bitType2 = Config.getBitType(bitType);
        // if (bitType !== bitType2) {
        //   console.log(`BitType: ${bitType} => ${bitType2}`);
        // }
      }
    };
    writeGroupConfigs(groupConfigs);

    await Promise.all(fileWrites);
  }

  /**
   * Convert bitmark from bitmark to JSON, or JSON to bitmark.
   *
   * Input type is detected automatically and may be:
   * - string: bitmark, JSON, or AST
   * - object: JSON or AST
   * - file: bitmark, JSON, or AST
   *
   * Output type is selected automatically based on input type detection:
   * - input(JSON/AST) ==> output(bitmark)
   * - input(bitmark)  ==> output(JSON)
   *
   * By default, the result is returned as a string for bitmark, or a plain JS object for JSON/AST.
   *
   * The options can be used to write the output to a file and to set conversion options or override defaults.
   *
   * If both the input and output formats are the same, the input will be validated and rewritten.
   * This feature be used to upgrade bitmark or JSON to the latest version.
   *
   * @param input - bitmark or JSON or AST as a string, JSON or AST as plain JS object, or path to a file containing
   * bitmark, JSON, or AST.
   * @param options - the conversion options
   * @returns Promise that resolves to string if converting to bitmark, a plain JS object if converting to JSON, or
   * void if writing to a file
   * @throws Error if any error occurs
   */
  public async convert(
    input: string | fs.PathLike | unknown,
    options?: ConvertOptions,
  ): Promise<string | unknown | void> {
    let res: string | unknown | void;
    const opts: ConvertOptions = Object.assign({}, options);
    // const fileOptions = Object.assign({}, opts.fileOptions);
    // const bitmarkOptions = Object.assign({}, opts.bitmarkOptions);
    const jsonOptions = Object.assign({}, opts.jsonOptions);

    const outputFormat = opts.outputFormat;
    const outputBitmark = outputFormat === Output.bitmark;
    const outputJson = outputFormat === Output.json;
    const outputAst = outputFormat === Output.ast;
    const bitmarkParserType = BitmarkParserType.peggy; // Option is no longer used as only Peggy parser supported

    let inStr: string = input as string;

    // Check if we are trying to write to a file in the browser
    if (env.isBrowser && opts.outputFile) {
      throw new Error('Cannot write to file in browser environment');
    }

    // If a file, read the file in
    if (!opts.inputFormat || opts.inputFormat === Input.file) {
      if (env.isNode) {
        if (fs.existsSync(inStr)) {
          inStr = fs.readFileSync(inStr, {
            encoding: 'utf8',
          });
        }
      }
    }

    // Preprocess as AST to see if AST
    let ast = this.ast.preprocessAst(inStr);
    const isAst = !!ast;

    if (!isAst) {
      // Not AST, so process as JSON to see if we have JSON
      ast = this.jsonParser.toAst(inStr);
    }
    const isJson = !!ast?.bits;
    const isBitmark = !isJson && !isAst; // Assume bitmark since not AST or JSON

    // Helper conversion functions
    const bitmarkToBitmark = async (bitmarkStr: string) => {
      // Validate and prettify
      await bitmarkToAst(bitmarkStr);
      await astToBitmark(res as BitmarkAst);
    };

    const bitmarkToAst = async (bitmarkStr: string) => {
      res = this.bitmarkParser.toAst(bitmarkStr, {
        parserType: bitmarkParserType,
      });
    };

    const bitmarkToJson = async (bitmarkStr: string) => {
      if (bitmarkParserType === BitmarkParserType.peggy) {
        // Convert the bitmark to JSON using the peggy parser (aways true, only peggy parser supported)

        // Generate AST from the Bitmark markup
        ast = this.bitmarkParser.toAst(bitmarkStr, {
          parserType: bitmarkParserType,
        });

        // Convert the AST to JSON
        if (opts.outputFile) {
          // Write JSON file
          const generator = new JsonFileGenerator(opts.outputFile, opts);
          await generator.generate(ast);
        } else {
          // Generate JSON object
          const generator = new JsonObjectGenerator(opts);
          const json = await generator.generate(ast);

          // Return JSON as object or string depending on prettify/stringify option
          res = this.jsonStringifyPrettify(json, jsonOptions);
        }
      }
    };

    const astToBitmark = async (astJson: BitmarkAst) => {
      // Convert the AST to bitmark
      if (opts.outputFile) {
        // Write markup file
        const generator = new BitmarkFileGenerator(opts.outputFile, opts);
        await generator.generate(astJson);
      } else {
        // Generate markup string
        const generator = new BitmarkStringGenerator(opts);
        res = await generator.generate(astJson);
      }
    };

    const astToAst = async (astJson: BitmarkAst) => {
      // Return JSON as object or string depending on prettify/stringify option
      res = this.jsonStringifyPrettify(astJson, jsonOptions);
    };

    const astToJson = async (astJson: BitmarkAst) => {
      // Convert the AST to JSON
      if (opts.outputFile) {
        // Write JSON file
        const generator = new JsonFileGenerator(opts.outputFile, opts);
        await generator.generate(astJson);
      } else {
        // Generate JSON object
        const generator = new JsonObjectGenerator(opts);
        const json = await generator.generate(astJson);

        // Return JSON as object or string depending on prettify/stringify option
        res = this.jsonStringifyPrettify(json, jsonOptions);
      }
    };

    const jsonToBitmark = async (astJson: BitmarkAst) => {
      // We already have the ast from detecting the input type, so use the AST we already have

      // Convert the JSON to bitmark
      if (opts.outputFile) {
        // Write markup file
        const generator = new BitmarkFileGenerator(opts.outputFile, opts);
        await generator.generate(astJson);
      } else {
        // Generate markup string
        const generator = new BitmarkStringGenerator(opts);
        res = await generator.generate(astJson);
      }
    };

    const jsonToAst = async (astJson: BitmarkAst) => {
      // We already have the ast from detecting the input type, so just return the AST we already have

      // Return JSON as object or string depending on prettify/stringify option
      res = this.jsonStringifyPrettify(astJson, jsonOptions);
    };

    const jsonToJson = async (astJson: BitmarkAst) => {
      // Validate and prettify
      await astToJson(astJson);
    };

    // Convert
    if (isBitmark) {
      // Input was Bitmark
      if (outputBitmark) {
        // Bitmark ==> Bitmark
        await bitmarkToBitmark(inStr);
      } else if (outputAst) {
        // Bitmark ==> AST
        await bitmarkToAst(inStr);
      } else {
        // Bitmark ==> JSON
        await bitmarkToJson(inStr);
      }
    } else if (isAst) {
      // Input was AST
      ast = ast as BitmarkAst;
      if (outputAst) {
        // AST ==> AST
        await astToAst(ast);
      } else if (outputJson) {
        // AST ==> JSON
        await astToJson(ast);
      } else {
        // AST ==> Bitmark
        await astToBitmark(ast);
      }
    } else {
      // Input was JSON
      ast = ast as BitmarkAst;
      if (outputJson) {
        // JSON ==> JSON
        await jsonToJson(ast);
      } else if (outputAst) {
        // JSON ==> AST
        await jsonToAst(ast);
      } else {
        // JSON ==> Bitmark
        await jsonToBitmark(ast);
      }
    }

    return res;
  }

  /**
   * Upgrade bitmark or JSON, upgrading to the latest supported syntax, removing unrecognised data in the process.
   *
   * THIS FEATURE SHOULD BE USED WITH CAUTION. IT WILL POTENTIALLY DELETE DATA.
   *
   * Input type is detected automatically and may be:
   * - string: bitmark, JSON
   * - object: JSON
   * - file: bitmark, JSON
   *
   * Output type is the same as the detected input type
   *
   * By default, the result is returned as a string for bitmark, or a plain JS object for JSON.
   *
   * The options can be used to write the output to a file and to set conversion options or override defaults.
   *
   * If both the input and output formats are the same, the input will be validated and rewritten.
   *
   * @param input - bitmark or JSON or AST as a string, JSON or AST as plain JS object, or path to a file containing
   * bitmark, JSON, or AST.
   * @param options - the conversion options
   * @returns Promise that resolves to string if upgrading to bitmark, a plain JS object if converting to JSON, or
   * void if writing to a file
   * @throws Error if any error occurs
   */
  public async upgrade(
    input: string | fs.PathLike | unknown,
    options?: UpgradeOptions,
  ): Promise<string | unknown | void> {
    let res: string | unknown | void;
    const opts: UpgradeOptions = Object.assign({}, options);
    // const fileOptions = Object.assign({}, opts.fileOptions);
    // const bitmarkOptions = Object.assign({}, opts.bitmarkOptions);
    const jsonOptions = Object.assign({}, opts.jsonOptions);

    const bitmarkParserType = opts.bitmarkParserType;

    let inStr: string = input as string;

    // Check if we are trying to write to a file in the browser
    if (env.isBrowser && opts.outputFile) {
      throw new Error('Cannot write to file in browser environment');
    }

    // If a file, read the file in
    if (!opts.inputFormat || opts.inputFormat === Input.file) {
      if (env.isNode) {
        if (fs.existsSync(inStr)) {
          inStr = fs.readFileSync(inStr, {
            encoding: 'utf8',
          });
        }
      }
    }

    // Process as JSON to see if we have JSON
    let ast = this.jsonParser.toAst(inStr);

    const isJson = !!ast?.bits;
    const isBitmark = !isJson; // Assume bitmark since not JSON

    // Helper conversion functions
    const bitmarkToBitmark = async (bitmarkStr: string) => {
      // Validate and upgrade
      const astJson = this.bitmarkParser.toAst(bitmarkStr, {
        parserType: bitmarkParserType,
      });

      // Convert the AST to bitmark
      if (opts.outputFile) {
        // Write markup file
        const generator = new BitmarkFileGenerator(opts.outputFile, opts);
        await generator.generate(astJson);
      } else {
        // Generate markup string
        const generator = new BitmarkStringGenerator(opts);
        res = await generator.generate(astJson);
      }
    };

    const jsonToJson = async (astJson: BitmarkAst) => {
      // Validate and upgrade

      // Convert the AST to JSON
      if (opts.outputFile) {
        // Write JSON file
        const generator = new JsonFileGenerator(opts.outputFile, opts);
        await generator.generate(astJson);
      } else {
        // Generate JSON object
        const generator = new JsonObjectGenerator(opts);
        const json = await generator.generate(astJson);

        // Return JSON as object or string depending on prettify/stringify option
        res = this.jsonStringifyPrettify(json, jsonOptions);
      }
    };

    // Validate and Upgrade
    if (isBitmark) {
      // Bitmark ==> Bitmark
      await bitmarkToBitmark(inStr);
    } else {
      // JSON ==> JSON
      ast = ast as BitmarkAst;
      await jsonToJson(ast);
    }

    return res;
  }

  /**
   * Create a bitmark AST (Abstract Syntax Tree) from bitmark or JSON or AST
   *
   * Input type is detected automatically and may be string, object (JSON or AST), or file
   *
   * @param input the JSON or bitmark to convert to a bitmark AST
   * @param options - the create AST options
   * @returns bitmark AST
   * @throws Error if any error occurs
   */
  public createAst(input: unknown, options?: CreateAstOptions): BitmarkAst {
    let res: BitmarkAst;
    let inStr: string = input as string;
    const opts: CreateAstOptions = Object.assign({}, options);

    // If a file, read the file in
    if (!opts.inputFormat || opts.inputFormat === Input.file) {
      if (env.isNode) {
        if (fs.existsSync(inStr)) {
          inStr = fs.readFileSync(inStr, {
            encoding: 'utf8',
          });
        }
      }
    }

    // Preprocess as AST to see if AST
    let ast = this.ast.preprocessAst(inStr);
    const isAst = !!ast;

    if (!isAst) {
      // Not AST, so process as JSON to see if we have JSON
      ast = this.jsonParser.toAst(inStr);
    }
    const isJson = !!ast?.bits;
    const isBitmark = !isJson && !isAst; // Assume bitmark since not AST or JSON

    if (isBitmark) {
      // Bitmark ==> AST
      res = this.bitmarkParser.toAst(inStr);
    } else {
      // JSON / AST ==> AST
      res = ast as BitmarkAst;
    }

    return res;
  }

  /**
   * Convert bitmark text from JSON, or JSON to bitmark text.
   *
   * Input type is detected automatically and may be:
   * - string: bitmark text or JSON
   * - object: JSON
   * - file: bitmark text or JSON
   *
   * Output type is selected automatically based on input type detection:
   * - input(JSON) ==> output(bitmark text)
   * - input(bitmark text)  ==> output(JSON)
   *
   * By default, the result is returned as a string for bitmark text, or a plain JS object for JSON.
   *
   * The options can be used to write the output to a file and to set conversion options or override defaults.
   *
   * @param input - bitmark text or JSON as a string, JSON as plain JS object, or path to a file containing
   * bitmark text or JSON.
   * @param options - the conversion options
   * @returns Promise that resolves to string if converting to bitmark text, a plain JS object if converting to JSON, or
   * void if writing to a file
   * @throws Error if any error occurs
   */
  public async convertText(
    input: string | fs.PathLike | unknown,
    options?: ConvertTextOptions,
  ): Promise<string | unknown | void> {
    let res: string | unknown | void;
    let preRes: string | unknown | void;
    const opts: ConvertTextOptions = Object.assign({}, options);
    const fileOptions = Object.assign({}, opts.fileOptions);
    const jsonOptions = Object.assign({}, opts.jsonOptions);
    const textFormat: TextFormatType = TextFormat.fromValue(opts.textFormat) ?? TextFormat.bitmarkText;
    const textLocation = opts.textLocation ?? TextLocation.body;

    let inStr: string = input as string;

    // Check if we are trying to write to a file in the browser
    if (env.isBrowser && opts.outputFile) {
      throw new Error('Cannot write to file in browser environment');
    }

    // If a file, read the file in
    if (!opts.inputFormat || opts.inputFormat === Input.file) {
      if (env.isNode) {
        if (fs.existsSync(inStr)) {
          inStr = fs.readFileSync(inStr, {
            encoding: 'utf8',
          });
        }
      }
    }

    // Preprocess as text AST to see if text AST
    const ast = this.textParser.preprocessAst(inStr);
    const isAst = !!ast;

    if (!isAst) {
      preRes = this.textParser.toAst(inStr, {
        format: textFormat,
        location: TextLocation.body,
      });
    } else {
      preRes = await this.textGenerator.generate(ast, textFormat, textLocation);
    }

    if (opts.outputFile) {
      const output = opts.outputFile.toString();
      let strRes: string = preRes as string;
      if (!isAst) {
        strRes = this.jsonStringifyPrettify(preRes, jsonOptions, true) as string;
      }

      // Write JSON to file
      const flag = fileOptions.append ? 'a' : 'w';
      fs.ensureDirSync(path.dirname(output));
      fs.writeFileSync(output, strRes, {
        flag,
      });
    } else {
      if (!isAst) {
        res = this.jsonStringifyPrettify(preRes, jsonOptions) as string;
      } else {
        res = preRes;
      }
    }

    return res;
  }

  /**
   * Breakscape bitmark text.
   *
   * Input type is detected automatically and may be:
   * - string: text
   * - file: path to a file containing text
   *
   * By default, the result is returned as a string.
   * By default, the text is breakscaped as if it was bitmark text in the body.
   * Use the options to change this behaviour.
   *
   * The options can be used to write the output to a file.
   *
   * @param input - text, or path to a file containing text.
   * @param options - the conversion options
   * @returns breakscaped string, or void if writing to a file
   * @throws Error if any error occurs
   */
  public breakscapeText(input: string, options?: BreakscapeOptions): string | void {
    if (!input) return input;

    const opts: BreakscapeOptions = Object.assign({}, options);
    const fileOptions = Object.assign({}, opts.fileOptions);
    const textFormat: TextFormatType = TextFormat.fromValue(opts.textFormat) ?? TextFormat.bitmarkText;
    const textLocation = opts.textLocation ?? TextLocation.body;

    let inStr: string = input as string;

    // Check if we are trying to write to a file in the browser
    if (env.isBrowser && opts.outputFile) {
      throw new Error('Cannot write to file in browser environment');
    }

    // If a file, read the file in
    if (!opts.inputFormat || opts.inputFormat === Input.file) {
      if (env.isNode) {
        if (fs.existsSync(inStr)) {
          inStr = fs.readFileSync(inStr, {
            encoding: 'utf8',
          });
        }
      }
    }

    // Do the breakscape
    const res = Breakscape.breakscape(inStr, {
      format: textFormat,
      location: textLocation,
    });

    if (opts.outputFile) {
      const output = opts.outputFile.toString();

      // Write JSON to file
      const flag = fileOptions.append ? 'a' : 'w';
      fs.ensureDirSync(path.dirname(output));
      fs.writeFileSync(output, res, {
        flag,
      });
    } else {
      return res;
    }
  }

  /**
   * Unescape (unbreakscape) bitmark text
   *
   * Input type is detected automatically and may be:
   * - string: text
   * - file: path to a file containing text
   *
   * By default, the result is returned as a string.
   * By default, the text is unbreakscaped as if it was bitmark text in the body.
   * Use the options to change this behaviour.
   *
   * The options can be used to write the output to a file.
   *
   * @param input - text, or path to a file containing text.
   * @param options - the conversion options
   * @returns unbreakscaped string, or void if writing to a file
   * @throws Error if any error occurs
   */
  public unbreakscapeText(input: string, options?: UnbreakscapeOptions): string | void {
    if (!input) return input;

    const opts: UnbreakscapeOptions = Object.assign({}, options);
    const fileOptions = Object.assign({}, opts.fileOptions);
    const textFormat: TextFormatType = TextFormat.fromValue(opts.textFormat) ?? TextFormat.bitmarkText;
    const textLocation = opts.textLocation ?? TextLocation.body;

    let inStr: BreakscapedString = input as BreakscapedString;

    // Check if we are trying to write to a file in the browser
    if (env.isBrowser && opts.outputFile) {
      throw new Error('Cannot write to file in browser environment');
    }

    // If a file, read the file in
    if (!opts.inputFormat || opts.inputFormat === Input.file) {
      if (env.isNode) {
        if (fs.existsSync(inStr)) {
          inStr = fs.readFileSync(inStr, {
            encoding: 'utf8',
          }) as BreakscapedString;
        }
      }
    }

    // Do the unbreakscape
    const res = Breakscape.unbreakscape(inStr, {
      format: textFormat,
      location: textLocation,
    });

    if (opts.outputFile) {
      const output = opts.outputFile.toString();

      // Write JSON to file
      const flag = fileOptions.append ? 'a' : 'w';
      fs.ensureDirSync(path.dirname(output));
      fs.writeFileSync(output, res, {
        flag,
      });
    } else {
      return res;
    }

    return;
  }

  /**
   * Stringify / prettify a plain JS object to a JSON string, depending on the JSON options
   *
   * @param json
   * @param options
   * @param forceStringify
   * @returns
   */
  private jsonStringifyPrettify = (json: unknown, options: JsonOptions, forceStringify?: boolean): unknown => {
    const prettifySpace = options.prettify === true ? 2 : options.prettify || undefined;
    const stringify = forceStringify || options.stringify === true || prettifySpace !== undefined;

    if (stringify) {
      return JSON.stringify(json, null, prettifySpace);
    }
    return json;
  };

  /**
   * Get the supported bits as a formatted strings
   *
   * @param supportedBits
   * @returns
   */
  private supportedBitsAsString(supportedBits: SupportedBit[]): string {
    let res = '';

    for (const rootBit of supportedBits) {
      res += `${rootBit.name} (since: ${rootBit.since}`;
      if (rootBit.deprecated) res += `, deprecated: ${rootBit.deprecated}`;
      res += ')\n';
    }

    return res;
  }
}

export { BitmarkParserGenerator, Input, Output };<|MERGE_RESOLUTION|>--- conflicted
+++ resolved
@@ -43,7 +43,7 @@
 import { JsonFileGenerator } from './generator/json/JsonFileGenerator';
 import { Breakscape } from './breakscaping/Breakscape';
 import { BreakscapedString } from './model/ast/BreakscapedString';
-<<<<<<< HEAD
+
 import { BitType, BitTypeType } from './model/enum/BitType';
 import { BitConfig } from './model/config/BitConfig';
 import { BitTagType } from './model/enum/BitTagType';
@@ -54,11 +54,10 @@
 import { TAGS } from './config/raw/tags';
 import { PROPERTIES } from './config/raw/properties';
 import { GROUPS } from './config/raw/groups';
-=======
+
 import { TextLocation, TextLocationType } from './model/enum/TextLocation';
 import { BodyTextFormatType } from './model/enum/BodyTextFormat';
 import { TextFormat, TextFormatType } from './model/enum/TextFormat';
->>>>>>> fccb00e5
 
 /* STRIP:END */
 STRIP;
@@ -581,14 +580,12 @@
           const property = resolvedProperty as PropertyTagConfig;
 
           // format
-          if (property.format === PropertyFormat.trimmedString) {
+          if (property.format === PropertyFormat.plainText) {
             format = 'string';
           } else if (property.format === PropertyFormat.boolean) {
             format = 'bool';
-          } else if (property.format === PropertyFormat.bitmarkMinusMinus) {
-            format = 'bitmark--';
-          } else if (property.format === PropertyFormat.bitmarkPlusPlus) {
-            format = 'bitmark++';
+          } else if (property.format === PropertyFormat.bitmarkText) {
+            format = 'bitmark';
           } else if (property.format === PropertyFormat.number) {
             format = 'number';
           }
@@ -738,14 +735,12 @@
             const property = resolvedProperty as PropertyTagConfig;
 
             // format
-            if (property.format === PropertyFormat.trimmedString) {
+            if (property.format === PropertyFormat.plainText) {
               format = 'string';
             } else if (property.format === PropertyFormat.boolean) {
               format = 'bool';
-            } else if (property.format === PropertyFormat.bitmarkMinusMinus) {
-              format = 'bitmark--';
-            } else if (property.format === PropertyFormat.bitmarkPlusPlus) {
-              format = 'bitmark++';
+            } else if (property.format === PropertyFormat.bitmarkText) {
+              format = 'bitmark';
             } else if (property.format === PropertyFormat.number) {
               format = 'number';
             }
