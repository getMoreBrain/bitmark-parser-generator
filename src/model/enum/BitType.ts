import { EnumType, superenum } from '@ncoderz/superenum';

import { TagDataMap } from '../config/TagData';

import { CardSetTypeType } from './CardSetType';
import { ExampleTypeType } from './ExampleType';
import { ResourceTypeType } from './ResourceType';

export interface BitTypeMetadata {
  // Tags, Property Tags, and Tag chains that are valid for this bit type
  tags: TagDataMap;

  // Is a resource attachment allowed (e.g. not for [.image], but for [.article&image])
  // (default: false)
  resourceAttachmentAllowed?: boolean;

  // Resource type that is valid for this bit type
  resourceType?: ResourceTypeType;

  // Type of card set that is valid for this bit type (if any)
  cardSet?: CardSetConfig;

  // Is a body allowed? (default: false)
  bodyAllowed?: boolean;

  // Is a footer allowed? (default: false)
  footerAllowed?: boolean;

  // Top-level example type (default: none)
  rootExampleType?: ExampleTypeType;
}

/**
 * TODO: The CardSetConfig needs improving to handle more use cases
 * - Different card configurations
 * - Infinitely repeating cards (this is the default, but maybe there could also be limited cards)
 * - Infinitely repeating sides (this is hacked in at the moment, but the config is not really correct)
 */
export interface CardSetConfig {
  type: CardSetTypeType;

  // Configuration for each variant from the card set
  // - all cards have the same config
  // - each variant is indexed via side and variant
  variants: CardSetVariantConfig[][];
}

export interface CardSetVariantConfig {
  // Tags, Property Tags, and Tag chains that are valid for this bit type
  tags: TagDataMap;

  // Is a body allowed in this card variant? (default: false)
  bodyAllowed?: boolean;

  // If true, this config repeats infinitely
  infiniteRepeat?: boolean;
}

const BitType = superenum({
  _error: '_error', // Used for error handling to indicate a bit type that is not supported or a bit parse error
  appAiPrompt: 'app-ai-prompt',
  aiPrompt: 'ai-prompt',
  anchor: 'anchor',
  appLink: 'app-link',
  article: 'article',
  articleAi: 'article-ai',
  articleAttachment: 'article-attachment',
  articleEmbed: 'article-embed',
  articleLink: 'article-link',
  assignment: 'assignment',
  audio: 'audio',
  audioEmbed: 'audio-embed',
  audioLink: 'audio-link',
<<<<<<< HEAD
  audioTranscript: 'audio-transcript',
=======
  bitmarkExample: 'bitmark-example',
>>>>>>> 7aa899b0
  bitAlias: 'bit-alias',
  bitBookEnding: 'bit-book-ending',
  bitBookSummary: 'bit-book-summary',
  blogArticle: 'blog-article',
  book: 'book',
  bookAcknowledgments: 'book-acknowledgments',
  bookAddendum: 'book-addendum',
  bookAfterword: 'book-afterword',
  bookAppendix: 'book-appendix',
  bookArticle: 'book-article',
  bookAutherBio: 'book-author-bio',
  bookBibliography: 'book-bibliography',
  bookComingSoon: 'book-coming-soon',
  bookConclusion: 'book-conclusion',
  bookCopyright: 'book-copyright',
  bookCopyrightPermissions: 'book-copyright-permissions',
  bookDedication: 'book-dedication',
  bookEndnotes: 'book-endnotes',
  bookEpigraph: 'book-epigraph',
  bookEpilogue: 'book-epilogue',
  bookForword: 'book-foreword',
  bookFrontispiece: 'book-frontispiece',
  bookImprint: 'book-imprint',
  bookIncitingIncident: 'book-inciting-incident',
  bookIntroduction: 'book-introduction',
  bookListOfContributors: 'book-list-of-contributors',
  bookNotes: 'book-notes',
  bookPostscript: 'book-postscript',
  bookPreface: 'book-preface',
  bookPrologue: 'book-prologue',
  bookReadMore: 'book-read-more',
  bookReferenceList: 'book-reference-list',
  bookRequestForABookReview: 'book-request-for-a-book-review',
  bookSummary: 'book-summary',
  bookTeaser: 'book-teaser',
  bookTitle: 'book-title',
  botActionAnnounce: 'bot-action-announce',
  botActionRatingNumber: 'bot-action-rating-number',
  botActionRemind: 'bot-action-remind',
  botActionResponse: 'bot-action-response',
  botActionSave: 'bot-action-save',
  botActionSend: 'bot-action-send',
  botActionTrueFalse: 'bot-action-true-false',
  botInterview: 'bot-interview',
  browserImage: 'browser-image',
  bug: 'bug',
  card1: 'card-1',
  chapter: 'chapter',
  chapterSubjectMatter: 'chapter-subject-matter',
  chat: 'chat',
  checklist: 'checklist',
  cloze: 'cloze',
  clozeAndMultipleChoiceText: 'cloze-and-multiple-choice-text',
  clozeInstructionGrouped: 'cloze-instruction-grouped',
  clozeSolutionGrouped: 'cloze-solution-grouped',
  code: 'code',
  conclusion: 'conclusion',
  conversationLeft1: 'conversation-left-1',
  conversationLeft1Scream: 'conversation-left-1-scream',
  conversationLeft1Thought: 'conversation-left-1-thought',
  conversationRight1: 'conversation-right-1',
  conversationRight1Scream: 'conversation-right-1-scream',
  conversationRight1Thought: 'conversation-right-1-thought',
  cookPreparation: 'cook-preparation',
  cookStep: 'cook-step',
  cookIngredients: 'cook-ingredients',
  cookRemark: 'cook-remark',
  cookVariation: 'cook-variation',
  cookInsert: 'cook-insert',
  cookArrangement: 'cook-arrangement',
  cookPracticeAdvise: 'cook-practice-advise',
  cookPlate: 'cook-plate',
  cookRecommendation: 'cook-recommendation',
  cookPersonalRecommendation: 'cook-personal-recommendation',
  cookSideDrink: 'cook-side-drink',
  cookSideDish: 'cook-side-dish',
  cookTimer: 'cook-timer',
  correction: 'correction',
  danger: 'danger',
  details: 'details',
  details1: 'details-1',
  document: 'document',
  documentDownload: 'document-download',
  documentEmbed: 'document-embed',
  documentLink: 'document-link',
  documentUpload: 'document-upload',
  editorial: 'editorial',
  editorNote: 'editor-note',
  essay: 'essay',
  example: 'example',
  featured: 'featured',
  flashcard: 'flashcard',
  flashcard1: 'flashcard-1',
  focusImage: 'focus-image',
  footNote: 'foot-note',
  groupBorn: 'group-born',
  groupDied: 'group-died',
  help: 'help',
  highlightText: 'highlight-text',
  hint: 'hint',
  image: 'image',
  imageLandscape: 'image-landscape',
  imageLink: 'image-link',
  imageOnDevice: 'image-on-device',
  imagePortrait: 'image-portrait',
  imagePrototype: 'image-prototype',
  imageSuperWide: 'image-super-wide',
  imageZoom: 'image-zoom',
  info: 'info',
  internalLink: 'internal-link',
  interview: 'interview',
  interviewInstructionGrouped: 'interview-instruction-grouped',
  langLearningOutcomes: 'lang-learning-outcomes',
  langEnablingLanguageSkills: 'lang-enabling-language-skills',
  langLifeSkills: 'lang-life-skills',
  langEnglishAroundWorld: 'lang-english-around-world',
  langGoodToKnow: 'lang-good-to-know',
  langLearningGoal: 'lang-learning-goal',
  langLearningStrategy: 'lang-learning-strategy',
  langLikeALocal: 'lang-like-a-local',
  langMaterial: 'lang-material',
  langUsefulPhrases: 'lang-useful-phrases',
  langLevelDown: 'lang-level-down',
  langLevelUp: 'lang-level-up',
  langExtraActivity: 'lang-extra-activity',
  langVideoScript: 'lang-video-script',
  langAudioScript: 'lang-audio-script',
  langVocabulary: 'lang-vocabulary',
  langHomework: 'lang-homework',
  langTeacherNote: 'lang-teacher-note',
  langTeacherPronunciation: 'lang-teacher-pronunciation',
  learningPathBook: 'learning-path-book',
  learningPathBotTraining: 'learning-path-bot-training',
  learningPathClassroomEvent: 'learning-path-classroom-event',
  learningPathClassroomTraining: 'learning-path-classroom-training',
  learningPathClosing: 'learning-path-closing',
  learningPathExternalLink: 'learning-path-external-link',
  learningPathFeedback: 'learning-path-feedback',
  learningPathLearningGoal: 'learning-path-learning-goal',
  learningPathLti: 'learning-path-lti',
  learningPathSign: 'learning-path-sign',
  learningPathStep: 'learning-path-step',
  learningPathVideoCall: 'learning-path-video-call',
  mark: 'mark',
  match: 'match',
  matchAll: 'match-all',
  matchAllReverse: 'match-all-reverse',
  matchAudio: 'match-audio',
  matchMatrix: 'match-matrix',
  matchPicture: 'match-picture',
  matchReverse: 'match-reverse',
  matchSolutionGrouped: 'match-solution-grouped',
  message: 'message',
  multipleChoice: 'multiple-choice',
  multipleChoice1: 'multiple-choice-1',
  multipleChoiceText: 'multiple-choice-text',
  multipleResponse: 'multiple-response',
  multipleResponse1: 'multiple-response-1',
  newspaperArticle: 'newspaper-article',
  note: 'note',
  noteAi: 'note-ai',
  notebookArticle: 'notebook-article',
  page: 'page',
  photo: 'photo',
  preparationNote: 'preparation-note',
  question1: 'question-1',
  quote: 'quote',
  rating: 'rating',
  // record: 'record',
  recordAudio: 'record-audio',
  releaseNote: 'release-note',
  releaseNotesSummary: 'release-notes-summary',
  remark: 'remark',
  sampleSolution: 'sample-solution',
  screenshot: 'screenshot',
  selfAssessment: 'self-assessment',
  sequence: 'sequence',
  sideNote: 'side-note',
  stickyNote: 'sticky-note',
  stillImageFilm: 'still-image-film',
  stillImageFilmEmbed: 'still-image-film-embed',
  stillImageFilmLink: 'still-image-film-link',
  statement: 'statement',
  summary: 'summary',
  summaryAi: 'summary-ai',
  survey: 'survey',
  survey1: 'survey-1',
  surveyAnonymous: 'survey-anonymous',
  surveyAnonymous1: 'survey-anonymous-1',
  takePicture: 'take-picture',
  toc: 'toc',
  trueFalse: 'true-false',
  trueFalse1: 'true-false-1',
  vendorPadletEmbed: 'vendor-padlet-embed',
  video: 'video',
  videoEmbed: 'video-embed',
  videoLandscape: 'video-landscape',
  videoLink: 'video-link',
  videoPortrait: 'video-portrait',
  videoTranscript: 'video-transcript',
  warning: 'warning',
  websiteLink: 'website-link',
  workbookArticle: 'workbook-article',
});

export type BitTypeType = EnumType<typeof BitType>;

export { BitType };<|MERGE_RESOLUTION|>--- conflicted
+++ resolved
@@ -71,11 +71,8 @@
   audio: 'audio',
   audioEmbed: 'audio-embed',
   audioLink: 'audio-link',
-<<<<<<< HEAD
   audioTranscript: 'audio-transcript',
-=======
   bitmarkExample: 'bitmark-example',
->>>>>>> 7aa899b0
   bitAlias: 'bit-alias',
   bitBookEnding: 'bit-book-ending',
   bitBookSummary: 'bit-book-summary',
