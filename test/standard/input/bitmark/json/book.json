[
  {
    "bitmark": "[.book]\n[@id:135647]\n[#How the Content-First Standard “bitmark” Enables the Digital Transformation and Democratization of Learning]\n[##Or, what the digitization of textbooks has to do with Schiller and power sockets]\n[@author:Philippe Pointet]\n[@externalId:e-how-the-content-first-standard-bitmark-e_tnn9v9uncnyc]",
    "bit": {
      "type": "book",
      "format": "bitmark--",
      "body": "",
      "item": "",
      "hint": "",
      "isExample": false,
      "example": "",
      "id": ["135647"],
<<<<<<< HEAD
      "spaceId": ["sl"],
      "title": "How the Content-First Standard “bitmark” Enables the Digital Transformation and Democratization of Learning",
      "subtitle": "Or, what the digitization of textbooks has to do with Schiller and power sockets",
=======
      "title": "How the Content-First Standard “bitmark” Enables the Digital Transformation and Democratization of Learning",
      "subtitle": "Or, what the digitization of textbooks has to do with Schiller and power sockets",
      "subtype": "draft-book",
>>>>>>> c468caff
      "author": ["Philippe Pointet"],
      "externalId": ["e-how-the-content-first-standard-bitmark-e_tnn9v9uncnyc"]
    }
  },
  {
    "bitmark": "[.article:bitmark++]\n[@id:135648]\nHave you ever wondered why schools, language courses, and professional development programs barely use digital textbooks?\n\nThe answer is simple: because there are hardly any digital textbooks.\n|image:https://docs.bitmark.cloud/bit-books/gmb/bitmark_artikel/web-resources/images/what.png|\nThe world was made painfully aware of this during the COVID-19 lockdowns (for example, when students received teaching material for distance learning in a large envelope or an email with Word or PDF documents to print out themselves).\n\nBut what is the reason for the low penetration of digital textbooks?",
    "bit": {
      "type": "article",
      "format": "bitmark++",
      "body": "Have you ever wondered why schools, language courses, and professional development programs barely use digital textbooks?\n\nThe answer is simple: because there are hardly any digital textbooks.\n|image:https://docs.bitmark.cloud/bit-books/gmb/bitmark_artikel/web-resources/images/what.png|\nThe world was made painfully aware of this during the COVID-19 lockdowns (for example, when students received teaching material for distance learning in a large envelope or an email with Word or PDF documents to print out themselves).\n\nBut what is the reason for the low penetration of digital textbooks?",
      "id": ["135648"]
    }
  },
  {
    "bitmark": "[.chapter]\n[▼ch-1]\n[@id:135649]\n[##It’s complicated]",
    "bit": {
      "type": "chapter",
      "format": "bitmark--",
      "body": "",
      "item": "",
      "hint": "",
      "isExample": false,
      "example": "",
      "level": 2,
      "progress": true,
      "toc": true,
      "anchor": "ch-1",
      "id": ["135649"],
      "title": "It’s complicated"
    }
  },
  {
    "bitmark": "[.article:bitmark--]\n[@id:135650]\n\nUntil now, the digitization of textbooks has largely been limited to transferring the learning content to “digital paper” (PDF, eBook and similar formats). However, this is not a good solution, if only because such formats are not suitable for interactive content (e.g. a quiz), nor small screens (mobile). Moreover, PDFs are easily copied and therefore do not adequately protect intellectual property (with the result that PDFs are de facto impossible to monetize).\n\nTrue digitization requires the transfer of learning content into a structured data format so that it can be processed by machines and played out via any learning media (learning platforms, learning apps, e-book readers etc.) or learning management system (LMS), and used with all devices (computers, tablets, mobiles).\n\nAnd, of course, digital textbooks must also be didactically useful and at least equal to their analog counterparts — after all, digitization is not an end in itself. In the sense of the emerging term “School 4.0”, the goal must be that digital textbooks enable new forms of learning and self-determined learning (enabling individual learning paths, learning processes etc.), as well as simplifying or, even better, promoting communication between all parties involved (learners, teachers, schools, employers, bots etc.).",
    "bit": {
      "type": "article",
      "format": "bitmark--",
      "body": "Until now, the digitization of textbooks has largely been limited to transferring the learning content to “digital paper” (PDF, eBook and similar formats). However, this is not a good solution, if only because such formats are not suitable for interactive content (e.g. a quiz), nor small screens (mobile). Moreover, PDFs are easily copied and therefore do not adequately protect intellectual property (with the result that PDFs are de facto impossible to monetize).\n\nTrue digitization requires the transfer of learning content into a structured data format so that it can be processed by machines and played out via any learning media (learning platforms, learning apps, e-book readers etc.) or learning management system (LMS), and used with all devices (computers, tablets, mobiles).\n\nAnd, of course, digital textbooks must also be didactically useful and at least equal to their analog counterparts — after all, digitization is not an end in itself. In the sense of the emerging term “School 4.0”, the goal must be that digital textbooks enable new forms of learning and self-determined learning (enabling individual learning paths, learning processes etc.), as well as simplifying or, even better, promoting communication between all parties involved (learners, teachers, schools, employers, bots etc.).",
      "id": ["135650"]
    }
  },
  {
    "bitmark": "[.quote]\n[@id:278204]\nThe pandemic has shown us how important it is in schools to break up old patterns and be ready for new forms of learning. Digital transformation in schools does not just mean working with e-books instead of printed books. School 4.0 means rethinking.\n\n— Michael Hasler, Headmaster of Neue Stadtschulen St. Gallen",
    "bit": {
      "type": "quote",
      "format": "bitmark--",
      "body": "The pandemic has shown us how important it is in schools to break up old patterns and be ready for new forms of learning. Digital transformation in schools does not just mean working with e-books instead of printed books. School 4.0 means rethinking.\n\n— Michael Hasler, Headmaster of Neue Stadtschulen St. Gallen",
      "item": "",
      "hint": "",
      "isExample": false,
      "example": "",
      "id": ["278204"]
    }
  },
  {
    "bitmark": "[.article:bitmark--]\n[@id:278205]\nFor the “producers” of learning content (publishers, schools, teachers), true digitization understood in this way is a major challenge.",
    "bit": {
      "type": "article",
      "format": "bitmark--",
      "body": "For the “producers” of learning content (publishers, schools, teachers), true digitization understood in this way is a major challenge.",
      "id": ["278205"]
    }
  },
  {
    "bitmark": "[.chapter]\n[▼ch-2]\n[@id:135651]\n[##So Hedge Therefore, Who Join Forever]",
    "bit": {
      "type": "chapter",
      "format": "bitmark--",
      "body": "",
      "item": "",
      "hint": "",
      "isExample": false,
      "example": "",
      "level": 2,
      "progress": true,
      "toc": true,
      "anchor": "ch-2",
      "id": ["135651"],
      "title": "So Hedge Therefore, Who Join Forever"
    }
  },
  {
    "bitmark": "[.article:bitmark++]\n[@id:135652]\nPublishers must therefore think carefully about the digitization of their content, also from an economic point of view. If publishers want to offer their customers their own apps for playing out the learning content, they will incur development and maintenance costs in addition to the actual digitization costs (conversion of the learning content into a structured data format). If, on the other hand, the publisher uses third-party-developed learning media/LMS that is proprietary, i.e. based on non-public standards, this results in dependencies — a possible change of provider is associated with high additional costs.\n\nHowever, such a ==lock-in==|link:https://en.wikipedia.org/wiki/Vendor_lock-in| affects not only publishers but also the learners (i.e. the “consumers” of the learning content). As long as schools and publishers rely on proprietary solutions, learners are “trapped” in the application in question. The often very expensive textbooks are not compatible with other learning media/LMS (which may be preferred by the learner), and a manual migration of the content — or even of the learner’s progress, comments, own notes, etc. — to another application is also not possible, or only with a disproportionate effort.\n\nIt is therefore not surprising that until now both sides — the publishers and the learners — have largely disdained the digital textbook, true to the German poet Friedrich Schiller’s advice “So Hedge Therefore, Who Join Forever”.\n\n|image:https://docs.bitmark.cloud/bit-books/gmb/bitmark_artikel/web-resources/images/kermit.gif|",
    "bit": {
      "type": "article",
      "format": "bitmark++",
      "body": "Publishers must therefore think carefully about the digitization of their content, also from an economic point of view. If publishers want to offer their customers their own apps for playing out the learning content, they will incur development and maintenance costs in addition to the actual digitization costs (conversion of the learning content into a structured data format). If, on the other hand, the publisher uses third-party-developed learning media/LMS that is proprietary, i.e. based on non-public standards, this results in dependencies — a possible change of provider is associated with high additional costs.\n\nHowever, such a ==lock-in==|link:https://en.wikipedia.org/wiki/Vendor_lock-in| affects not only publishers but also the learners (i.e. the “consumers” of the learning content). As long as schools and publishers rely on proprietary solutions, learners are “trapped” in the application in question. The often very expensive textbooks are not compatible with other learning media/LMS (which may be preferred by the learner), and a manual migration of the content — or even of the learner’s progress, comments, own notes, etc. — to another application is also not possible, or only with a disproportionate effort.\n\nIt is therefore not surprising that until now both sides — the publishers and the learners — have largely disdained the digital textbook, true to the German poet Friedrich Schiller’s advice “So Hedge Therefore, Who Join Forever”.\n\n|image:https://docs.bitmark.cloud/bit-books/gmb/bitmark_artikel/web-resources/images/kermit.gif|",
      "id": ["135652"]
    }
  },
  {
    "bitmark": "[.chapter]\n[▼ch-3]\n[@id:135653]\n[##The plug problem]",
    "bit": {
      "type": "chapter",
      "format": "bitmark--",
      "body": "",
      "item": "",
      "hint": "",
      "isExample": false,
      "example": "",
      "level": 2,
      "progress": true,
      "toc": true,
      "anchor": "ch-3",
      "id": ["135653"],
      "title": "The plug problem"
    }
  },
  {
    "bitmark": "[.article:bitmark--]\n[@id:135654]\nThe problem is basically the same as with power sockets: there are over a dozen different types of network plugs worldwide (plug type A, B, C…). In addition, network voltages differ from country to country (100 volts, 110 volts, 220 volt…). For example, if you buy a mixer in Japan (plug type A, 100 volts) and want to use it in Switzerland (plug type C, 220 volts), you will need a transition plug and a power adapter.\n\nSimilarly, very different formats come into question for the digitization of textbooks in order to structure the learning content and determine how the data is to be interpreted when it is processed electronically by learning media/LMS. To ensure that different data formats are compatible with each other, or playable on the same learning medium/LMS, “adapters” are then also required. However, the development and maintenance of such software components is not only complex and thus expensive but also inherently error-prone. In addition, many existing formats do not even allow automatic conversion, which means that, in the case of a change, the data must in fact be re-entered manually.",
    "bit": {
      "type": "article",
      "format": "bitmark--",
      "body": "The problem is basically the same as with power sockets: there are over a dozen different types of network plugs worldwide (plug type A, B, C…). In addition, network voltages differ from country to country (100 volts, 110 volts, 220 volt…). For example, if you buy a mixer in Japan (plug type A, 100 volts) and want to use it in Switzerland (plug type C, 220 volts), you will need a transition plug and a power adapter.\n\nSimilarly, very different formats come into question for the digitization of textbooks in order to structure the learning content and determine how the data is to be interpreted when it is processed electronically by learning media/LMS. To ensure that different data formats are compatible with each other, or playable on the same learning medium/LMS, “adapters” are then also required. However, the development and maintenance of such software components is not only complex and thus expensive but also inherently error-prone. In addition, many existing formats do not even allow automatic conversion, which means that, in the case of a change, the data must in fact be re-entered manually.",
      "id": ["135654"]
    }
  },
  {
    "bitmark": "[.chapter]\n[▼ch-4]\n[@id:135655]\n[##In principle, the solution would be simple, but…]",
    "bit": {
      "type": "chapter",
      "format": "bitmark--",
      "body": "",
      "item": "",
      "hint": "",
      "isExample": false,
      "example": "",
      "level": 2,
      "progress": true,
      "toc": true,
      "anchor": "ch-4",
      "id": ["135655"],
      "title": "In principle, the solution would be simple, but…"
    }
  },
  {
    "bitmark": "[.article:bitmark--]\n[@id:135656]\nThe solution is obvious: standardization.\n\nIf all plugs had the same shape and power grids the same voltage, the mixer bought in Japan could be used anywhere in the world without any problem.\n\nThe same applies to digital textbooks: if all publishers used the same structured data format to digitize their textbooks, all learning content could be played out immediately on any learning media/LMS without the need for migration. There would thus be no lock-in for either publishers or learners, removing the biggest hurdle to the creation, distribution, and use of digital textbooks.\n\nIn the case of power sockets, global standardization is probably not realistic — too many devices with different plugs are already in use and no country wants to give up its type of plug. The situation is different with textbooks: standardization for the benefit of all stakeholders is still very much possible, especially since digital textbooks, as mentioned, are still hardly widespread today.",
    "bit": {
      "type": "article",
      "format": "bitmark--",
      "body": "The solution is obvious: standardization.\n\nIf all plugs had the same shape and power grids the same voltage, the mixer bought in Japan could be used anywhere in the world without any problem.\n\nThe same applies to digital textbooks: if all publishers used the same structured data format to digitize their textbooks, all learning content could be played out immediately on any learning media/LMS without the need for migration. There would thus be no lock-in for either publishers or learners, removing the biggest hurdle to the creation, distribution, and use of digital textbooks.\n\nIn the case of power sockets, global standardization is probably not realistic — too many devices with different plugs are already in use and no country wants to give up its type of plug. The situation is different with textbooks: standardization for the benefit of all stakeholders is still very much possible, especially since digital textbooks, as mentioned, are still hardly widespread today.",
      "id": ["135656"]
    }
  },
  {
    "bitmark": "[.chapter]\n[▼ch-5]\n[@id:135657]\n[##Existing e-learning standards (AICC, SCORM etc.) do not meet today’s requirements]",
    "bit": {
      "type": "chapter",
      "format": "bitmark--",
      "body": "",
      "item": "",
      "hint": "",
      "isExample": false,
      "example": "",
      "level": 2,
      "progress": true,
      "toc": true,
      "anchor": "ch-5",
      "id": ["135657"],
      "title": "Existing e-learning standards (AICC, SCORM etc.) do not meet today’s requirements"
    }
  },
  {
    "bitmark": "[.article:bitmark++]\n[@id:135658]\nThe awareness that standardization of the data format is an important requirement with regard to the dissemination of digital learning content is, of course, not new. Accordingly, several “e-learning standards” have been launched in the past. Well-known examples are the ==AICC-Standard==|link:https://en.wikipedia.org/wiki/Aviation_Industry_Computer-Based_Training_Committee| launched by the US aerospace industry in 1988 and the ==SCORM-Standard==|link:https://en.wikipedia.org/wiki/Sharable_Content_Object_Reference_Model| of the Advanced Distributed Learning Initiative ==(ADL)==|link:https://en.wikipedia.org/wiki/Advanced_Distributed_Learning|. organization founded by the US Department of Defense in 1997. Other examples include the Experience ==API (xAPI)==|link:https://xapi.com/overview/?utm_source=google&utm_medium=natural_search| and  ==cmi5 standards==|link:https://aicc.github.io/CMI-5_Spec_Current/|, also backed by the U.S. aerospace industry and ADL, and the ==QTI-standard==|link:https://www.imsproject.org/question/index.html| from the  ==IMS Global Learning Consortium==|link:https://www.imsglobal.org/|, a U.S. organization founded in 1997.\n\nHowever, none of these standards has managed to keep pace with today’s requirements. Apart from political reasons (too many cooks…), the main cause seems to be that these approaches are too strongly oriented to old paradigms (especially fixation on layout instead of ==content-First==|link:https://www.clockwork.com/news/2017/03/20/760/what_the_content_first_approach_is_and_why_you_should_use_it/|, see also the comments below). AICC, SCORM, etc. also do not offer solutions for aspects that are crucial for the acceptance and dissemination of a standard, such as user management and monetization.",
    "bit": {
      "type": "article",
      "format": "bitmark++",
      "body": "The awareness that standardization of the data format is an important requirement with regard to the dissemination of digital learning content is, of course, not new. Accordingly, several “e-learning standards” have been launched in the past. Well-known examples are the ==AICC-Standard==|link:https://en.wikipedia.org/wiki/Aviation_Industry_Computer-Based_Training_Committee| launched by the US aerospace industry in 1988 and the ==SCORM-Standard==|link:https://en.wikipedia.org/wiki/Sharable_Content_Object_Reference_Model| of the Advanced Distributed Learning Initiative ==(ADL)==|link:https://en.wikipedia.org/wiki/Advanced_Distributed_Learning|. organization founded by the US Department of Defense in 1997. Other examples include the Experience ==API (xAPI)==|link:https://xapi.com/overview/?utm_source=google&utm_medium=natural_search| and  ==cmi5 standards==|link:https://aicc.github.io/CMI-5_Spec_Current/|, also backed by the U.S. aerospace industry and ADL, and the ==QTI-standard==|link:https://www.imsproject.org/question/index.html| from the  ==IMS Global Learning Consortium==|link:https://www.imsglobal.org/|, a U.S. organization founded in 1997.\n\nHowever, none of these standards has managed to keep pace with today’s requirements. Apart from political reasons (too many cooks…), the main cause seems to be that these approaches are too strongly oriented to old paradigms (especially fixation on layout instead of ==content-First==|link:https://www.clockwork.com/news/2017/03/20/760/what_the_content_first_approach_is_and_why_you_should_use_it/|, see also the comments below). AICC, SCORM, etc. also do not offer solutions for aspects that are crucial for the acceptance and dissemination of a standard, such as user management and monetization.",
      "id": ["135658"]
    }
  },
  {
    "bitmark": "[.chapter]\n[▼ch-6]\n[@id:135659]\n[##bitmark — the freely accessible content-first standard for interactive learning content]",
    "bit": {
      "type": "chapter",
      "format": "bitmark--",
      "body": "",
      "item": "",
      "hint": "",
      "isExample": false,
      "example": "",
      "level": 2,
      "progress": true,
      "toc": true,
      "anchor": "ch-6",
      "id": ["135659"],
      "title": "bitmark — the freely accessible content-first standard for interactive learning content"
    }
  },
  {
    "bitmark": "[.article:bitmark++]\n[@id:135660]\n==bitmark==|link:https://docs.bitmark.cloud/| offers a sustainable solution for the creation of true digital learning tools in accordance with today’s technical and didactical requirements.\n\nbitmark is a **freely accessible** content-first standard **independent** of large corporations and influential nations. It was developed under the leadership of ==Thomas Gabathuler==|link:https://www.linkedin.com/in/thomas-gabathuler/| of the Swiss EdTech startup ==Get More Brain==|link:https://www.getmorebrain.com/| and published in 2019. The bitmark standard is specifically designed for **interactive learning content** such as quizzes and feedback via stored solutions.\n\nWith bitmark, learning **content is “atomized”**, meaning it is broken down into small, meaningful “bits” suitable for mobile screens (e.g. quizzes, exercises…) and then assembled into a coherent book.\n\nUnlike previous “theory-based” e-learning standards (AICC, SCORM, etc.), bitmark was created **bottom-up** in collaboration with publishers and other EdTech companies, originally out of the practical need to digitize language textbooks.",
    "bit": {
      "type": "article",
      "format": "bitmark++",
      "body": "==bitmark==|link:https://docs.bitmark.cloud/| offers a sustainable solution for the creation of true digital learning tools in accordance with today’s technical and didactical requirements.\n\nbitmark is a **freely accessible** content-first standard **independent** of large corporations and influential nations. It was developed under the leadership of ==Thomas Gabathuler==|link:https://www.linkedin.com/in/thomas-gabathuler/| of the Swiss EdTech startup ==Get More Brain==|link:https://www.getmorebrain.com/| and published in 2019. The bitmark standard is specifically designed for **interactive learning content** such as quizzes and feedback via stored solutions.\n\nWith bitmark, learning **content is “atomized”**, meaning it is broken down into small, meaningful “bits” suitable for mobile screens (e.g. quizzes, exercises…) and then assembled into a coherent book.\n\nUnlike previous “theory-based” e-learning standards (AICC, SCORM, etc.), bitmark was created **bottom-up** in collaboration with publishers and other EdTech companies, originally out of the practical need to digitize language textbooks.",
      "id": ["135660"]
    }
  },
  {
    "bitmark": "[.chapter]\n[▼ch-7]\n[@id:135661]\n[###Suitable for all learning content]",
    "bit": {
      "type": "chapter",
      "format": "bitmark--",
      "body": "",
      "item": "",
      "hint": "",
      "isExample": false,
      "example": "",
      "level": 3,
      "progress": true,
      "toc": true,
      "anchor": "ch-7",
      "id": ["135661"],
      "title": "Suitable for all learning content"
    }
  },
  {
    "bitmark": "[.article:bitmark--]\n[@id:135662]\nToday, the bitmark standard is used to digitize all learning content at all levels (children’s and adult education, including practical educational paths such as apprenticeship training).\n\nIn addition to language textbooks, bitmark is also ideally suited for the digitization of textbooks on, for example, business topics (marketing, project management, leadership, etc.) or scientific subjects (mathematics, chemistry, physics, etc.).",
    "bit": {
      "type": "article",
      "format": "bitmark--",
      "body": "Today, the bitmark standard is used to digitize all learning content at all levels (children’s and adult education, including practical educational paths such as apprenticeship training).\n\nIn addition to language textbooks, bitmark is also ideally suited for the digitization of textbooks on, for example, business topics (marketing, project management, leadership, etc.) or scientific subjects (mathematics, chemistry, physics, etc.).",
      "id": ["135662"]
    }
  },
  {
    "bitmark": "[.chapter]\n[▼ch-8]\n[@id:135663]\n[###Uncompromisingly “content-first”]",
    "bit": {
      "type": "chapter",
      "format": "bitmark--",
      "body": "",
      "item": "",
      "hint": "",
      "isExample": false,
      "example": "",
      "level": 3,
      "progress": true,
      "toc": true,
      "anchor": "ch-8",
      "id": ["135663"],
      "title": "Uncompromisingly “content-first”"
    }
  },
  {
    "bitmark": "[.article:bitmark++]\n[@id:135664]\nUnlike AICC, SCORM etc., the bitmark standard is uncompromisingly “content-first”. This means that bitmark consistently allows only the description of ==metadata==|link:https://en.wikipedia.org/wiki/Metadata| (author, difficulty level, etc.) and learning content (“here is a gap”, “the solution to this gap is”, etc.). Visual information is not allowed — bitmark leaves the graphical representation entirely to the learning media/LMS.",
    "bit": {
      "type": "article",
      "format": "bitmark++",
      "body": "Unlike AICC, SCORM etc., the bitmark standard is uncompromisingly “content-first”. This means that bitmark consistently allows only the description of ==metadata==|link:https://en.wikipedia.org/wiki/Metadata| (author, difficulty level, etc.) and learning content (“here is a gap”, “the solution to this gap is”, etc.). Visual information is not allowed — bitmark leaves the graphical representation entirely to the learning media/LMS.",
      "id": ["135664"]
    }
  },
  {
    "bitmark": "[.chapter]\n[▼ch-9]\n[@id:135665]\n[###Openness of the standard prevents “lock-in” effects]",
    "bit": {
      "type": "chapter",
      "format": "bitmark--",
      "body": "",
      "item": "",
      "hint": "",
      "isExample": false,
      "example": "",
      "level": 3,
      "progress": true,
      "toc": true,
      "anchor": "ch-9",
      "id": ["135665"],
      "title": "Openness of the standard prevents “lock-in” effects"
    }
  },
  {
    "bitmark": "[.article:bitmark++]\n[@id:135666]\nThe openness of bitmark is also central ==(open-source).==|link:https://en.wikipedia.org/wiki/Open-source_model| The standard documentation is freely available to the general public under a ==Creative Commons license==|link:https://en.wikipedia.org/wiki/Creative_Commons| and the software components developed by the ==bitmark Association==|link:https://docs.bitmark.cloud/bitmark-association/about_and_contact/| (see below) can be used free of charge under an ==MIT license==|link:https://en.wikipedia.org/wiki/MIT_License|.\n\nImportantly, the standard is also well suited as an import and export format between different systems.\n\nUnlike closed proprietary systems, bitmark thus does not result in any dependencies; a “lock-in” is avoided from the outset.",
    "bit": {
      "type": "article",
      "format": "bitmark++",
      "body": "The openness of bitmark is also central ==(open-source).==|link:https://en.wikipedia.org/wiki/Open-source_model| The standard documentation is freely available to the general public under a ==Creative Commons license==|link:https://en.wikipedia.org/wiki/Creative_Commons| and the software components developed by the ==bitmark Association==|link:https://docs.bitmark.cloud/bitmark-association/about_and_contact/| (see below) can be used free of charge under an ==MIT license==|link:https://en.wikipedia.org/wiki/MIT_License|.\n\nImportantly, the standard is also well suited as an import and export format between different systems.\n\nUnlike closed proprietary systems, bitmark thus does not result in any dependencies; a “lock-in” is avoided from the outset.",
      "id": ["135666"]
    }
  },
  {
    "bitmark": "[.chapter]\n[▼ch-10]\n[@id:135667]\n[###Digital transformation of learning]",
    "bit": {
      "type": "chapter",
      "format": "bitmark--",
      "body": "",
      "item": "",
      "hint": "",
      "isExample": false,
      "example": "",
      "level": 3,
      "progress": true,
      "toc": true,
      "anchor": "ch-10",
      "id": ["135667"],
      "title": "Digital transformation of learning"
    }
  },
  {
    "bitmark": "[.article:bitmark--]\n[@id:135668]\nThe bitmark standard provides a future-proof foundation for the digital transformation of learning by enabling learners, teachers, classes, schools, employers, bots, etc. to communicate and collaborate in the way that best suits each individual case.",
    "bit": {
      "type": "article",
      "format": "bitmark--",
      "body": "The bitmark standard provides a future-proof foundation for the digital transformation of learning by enabling learners, teachers, classes, schools, employers, bots, etc. to communicate and collaborate in the way that best suits each individual case.",
      "id": ["135668"]
    }
  },
  {
    "bitmark": "[.chapter]\n[▼ch-11]\n[@id:135669]\n[##Democratization of learning]",
    "bit": {
      "type": "chapter",
      "format": "bitmark--",
      "body": "",
      "item": "",
      "hint": "",
      "isExample": false,
      "example": "",
      "level": 2,
      "progress": true,
      "toc": true,
      "anchor": "ch-11",
      "id": ["135669"],
      "title": "Democratization of learning"
    }
  },
  {
    "bitmark": "[.article:bitmark--]\n[@id:135670]\nbitmark is designed to drastically simplify and accelerate the digitization process, i.e. the preparation, sharing and distribution of digital learning content. This gives smaller publishers and even schools and teachers the chance to digitize learning content and make it available in an appropriate form to learners anywhere in the world.\n\nIn this way, bitmark creates the basis for the “democratization of knowledge” and thus contributes to closing the worldwide education gap — all people should have access to high-quality learning content.",
    "bit": {
      "type": "article",
      "format": "bitmark--",
      "body": "bitmark is designed to drastically simplify and accelerate the digitization process, i.e. the preparation, sharing and distribution of digital learning content. This gives smaller publishers and even schools and teachers the chance to digitize learning content and make it available in an appropriate form to learners anywhere in the world.\n\nIn this way, bitmark creates the basis for the “democratization of knowledge” and thus contributes to closing the worldwide education gap — all people should have access to high-quality learning content.",
      "id": ["135670"]
    }
  },
  {
    "bitmark": "[.chapter]\n[▼ch-12]\n[@id:135671]\n[##The “bitmark Association”]",
    "bit": {
      "type": "chapter",
      "format": "bitmark--",
      "body": "",
      "item": "",
      "hint": "",
      "isExample": false,
      "example": "",
      "level": 2,
      "progress": true,
      "toc": true,
      "anchor": "ch-12",
      "id": ["135671"],
      "title": "The “bitmark Association”"
    }
  },
  {
    "bitmark": "[.article:bitmark++]\n[@id:135672]\nThe further development and dissemination of the bitmark standard is supported by the non-profit ==bitmark Association==|link:https://docs.bitmark.cloud/bitmark-association/about_and_contact/|.\n\nThe bitmark Association provides **publishers, schools and teachers** as well as **developers of learning media and LMS** with free open-source software for the preparation and use of learning content in bitmark format or for the development of corresponding learning media and LMS.\n\n__You too can contribute to the dissemination of bitmark and thus to the democratization of knowledge, e.g. by becoming a  ==member==|mailto:member@bitmark-association.org| (publishers, schools, EdTech companies, …) or ==patron==|mailto:patron@bitmark-association.org)| (private individuals) of the bitmark Association or by distributing this article.__ 😊",
    "bit": {
      "type": "article",
      "format": "bitmark++",
      "body": "The further development and dissemination of the bitmark standard is supported by the non-profit ==bitmark Association==|link:https://docs.bitmark.cloud/bitmark-association/about_and_contact/|.\n\nThe bitmark Association provides **publishers, schools and teachers** as well as **developers of learning media and LMS** with free open-source software for the preparation and use of learning content in bitmark format or for the development of corresponding learning media and LMS.\n\n__You too can contribute to the dissemination of bitmark and thus to the democratization of knowledge, e.g. by becoming a  ==member==|mailto:member@bitmark-association.org| (publishers, schools, EdTech companies, …) or ==patron==|mailto:patron@bitmark-association.org)| (private individuals) of the bitmark Association or by distributing this article.__ 😊",
      "id": ["135672"]
    }
  },
  {
    "bitmark": "[.chapter]\n[▼ch-13]\n[@id:135673]\n[##Useful links:]",
    "bit": {
      "type": "chapter",
      "format": "bitmark--",
      "body": "",
      "item": "",
      "hint": "",
      "isExample": false,
      "example": "",
      "level": 2,
      "progress": true,
      "toc": true,
      "anchor": "ch-13",
      "id": ["135673"],
      "title": "Useful links:"
    }
  },
  {
    "bitmark": "[.article:bitmark--]\n[@id:135674]\n• Documentation of the bitmark standard: https://docs.bitmark.cloud/\n• Homepage of the bitmark Association: https://docs.bitmark.cloud/bitmark-association/about_and_contact/\n• Linkedin page of the bitmark Association: linkedin.com/company/bitmark-association",
    "bit": {
      "type": "article",
      "format": "bitmark--",
      "body": "• Documentation of the bitmark standard: https://docs.bitmark.cloud/\n• Homepage of the bitmark Association: https://docs.bitmark.cloud/bitmark-association/about_and_contact/\n• Linkedin page of the bitmark Association: linkedin.com/company/bitmark-association",
      "id": ["135674"]
    }
  }
]<|MERGE_RESOLUTION|>--- conflicted
+++ resolved
@@ -10,15 +10,8 @@
       "isExample": false,
       "example": "",
       "id": ["135647"],
-<<<<<<< HEAD
       "spaceId": ["sl"],
-      "title": "How the Content-First Standard “bitmark” Enables the Digital Transformation and Democratization of Learning",
-      "subtitle": "Or, what the digitization of textbooks has to do with Schiller and power sockets",
-=======
-      "title": "How the Content-First Standard “bitmark” Enables the Digital Transformation and Democratization of Learning",
-      "subtitle": "Or, what the digitization of textbooks has to do with Schiller and power sockets",
       "subtype": "draft-book",
->>>>>>> c468caff
       "author": ["Philippe Pointet"],
       "externalId": ["e-how-the-content-first-standard-bitmark-e_tnn9v9uncnyc"]
     }
